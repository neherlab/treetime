from __future__ import division, print_function, absolute_import
from collections import defaultdict
import numpy as np
from treetime import config as ttconf
from .seq_utils import alphabets, profile_maps, alphabet_synonyms, seq2array, seq2prof
from .gtr import GTR
from .treeanc import TreeAnc


class SeqGen(TreeAnc):
    '''
    Evolve sequences along a given tree with a specific GTR model.
    This class inherits from TreeAnc.
    '''

    def __init__(self, *args, **kwargs):
        """Instantiate. Mandatory arguments are a tree and GTR model.
        """
        super(SeqGen, self).__init__(reduce_alignment=False, **kwargs)


    def sample_from_profile(self, p):
<<<<<<< HEAD
        """returns a sequence sampled from a profile (column wise state probabilities)

        Parameters
        ----------
        p : np.array
            sequence profile with dimensions (L,q)

        Returns
        -------
        np.array (character)
            sequence as character array array(['A', 'C', 'G',...])
=======
        """sample a sequence from a profile evolved forward by a GTR model

        Parameters
        ----------
        p : TYPE
            Description

        Returns
        -------
        TYPE
            Description
>>>>>>> 8bfb2398
        """
        cum_p = p.cumsum(axis=1).T

        prand = np.random.random(self.seq_len)
        seq = self.gtr.alphabet[np.argmax(cum_p>prand, axis=0)]
        return seq


    def evolve(self, root_seq=None):
<<<<<<< HEAD
        """generate sequences of all internal and terminal nodes given the
        tree and the evolutionary model.

        Parameters
        ----------
        root_seq : numpy character array, optional
            sequence to be used as the root sequence of the tree. if not given,
            will sample a sequence from the equilibrium probabilities of the GTR model.
=======
        """Evolve a root sequences along a tree. If no root sequences
        is provided, one will be sampled from the equilibrium
        probabilities of the GTR model

        Parameters
        ----------
        root_seq : character array, optional
            Description
>>>>>>> 8bfb2398
        """
        self.seq_len = self.gtr.seq_len
        # set root if not given
        if root_seq:
            self.tree.root.sequence = seq2array(root_seq)
        else:
            if len(self.gtr.Pi.shape)==2:
                self.tree.root.sequence = self.sample_from_profile(self.gtr.Pi.T)
            else:
                self.tree.root.sequence = self.sample_from_profile(np.repeat([self.gtr.Pi], self.seq_len, axis=0))

        # generate sequences in preorder
        for n in self.tree.get_nonterminals(order='preorder'):
            profile_p = seq2prof(n.sequence, self.gtr.profile_map)
            for c in n:
                profile = self.gtr.evolve(profile_p, c.branch_length)
                c.sequence = self.sample_from_profile(profile)
        self.make_reduced_alignment()

        # gather mutations
        for n in self.tree.find_clades():
            if n==self.tree.root:
                n.mutations=[]
            else:
                n.mutations = self.get_mutations(n)


    def get_aln(self, internal=False):
<<<<<<< HEAD
        """helper function gathering the generated sequences into a Biopython alignment object
=======
        """assemble a multiple sequence alignment from the evolved
        sequences. Optionally in clude internal sequences
>>>>>>> 8bfb2398

        Parameters
        ----------
        internal : bool, optional
<<<<<<< HEAD
            include sequences of internal nodes in the alignment
=======
            Description
>>>>>>> 8bfb2398

        Returns
        -------
        Bio.Align.MultipleSeqAlignment
<<<<<<< HEAD
            mutlple sequence alignment
=======
            sequence alignment
>>>>>>> 8bfb2398
        """
        from Bio import SeqRecord, Seq
        from Bio.Align import MultipleSeqAlignment

        tmp = []
        for n in self.tree.get_terminals():
            if n.is_terminal() or internal:
                tmp.append(SeqRecord.SeqRecord(id=n.name, name=n.name, description='', seq=Seq.Seq(''.join(n.sequence))))

        return MultipleSeqAlignment(tmp)

<|MERGE_RESOLUTION|>--- conflicted
+++ resolved
@@ -20,7 +20,6 @@
 
 
     def sample_from_profile(self, p):
-<<<<<<< HEAD
         """returns a sequence sampled from a profile (column wise state probabilities)
 
         Parameters
@@ -32,19 +31,6 @@
         -------
         np.array (character)
             sequence as character array array(['A', 'C', 'G',...])
-=======
-        """sample a sequence from a profile evolved forward by a GTR model
-
-        Parameters
-        ----------
-        p : TYPE
-            Description
-
-        Returns
-        -------
-        TYPE
-            Description
->>>>>>> 8bfb2398
         """
         cum_p = p.cumsum(axis=1).T
 
@@ -54,25 +40,15 @@
 
 
     def evolve(self, root_seq=None):
-<<<<<<< HEAD
-        """generate sequences of all internal and terminal nodes given the
-        tree and the evolutionary model.
+        """Evolve a root sequences along a tree. If no root sequences
+        is provided, one will be sampled from the equilibrium
+        probabilities of the GTR model
 
         Parameters
         ----------
         root_seq : numpy character array, optional
             sequence to be used as the root sequence of the tree. if not given,
             will sample a sequence from the equilibrium probabilities of the GTR model.
-=======
-        """Evolve a root sequences along a tree. If no root sequences
-        is provided, one will be sampled from the equilibrium
-        probabilities of the GTR model
-
-        Parameters
-        ----------
-        root_seq : character array, optional
-            Description
->>>>>>> 8bfb2398
         """
         self.seq_len = self.gtr.seq_len
         # set root if not given
@@ -101,30 +77,18 @@
 
 
     def get_aln(self, internal=False):
-<<<<<<< HEAD
-        """helper function gathering the generated sequences into a Biopython alignment object
-=======
         """assemble a multiple sequence alignment from the evolved
         sequences. Optionally in clude internal sequences
->>>>>>> 8bfb2398
 
         Parameters
         ----------
         internal : bool, optional
-<<<<<<< HEAD
             include sequences of internal nodes in the alignment
-=======
-            Description
->>>>>>> 8bfb2398
 
         Returns
         -------
         Bio.Align.MultipleSeqAlignment
-<<<<<<< HEAD
-            mutlple sequence alignment
-=======
-            sequence alignment
->>>>>>> 8bfb2398
+            multiple sequence alignment
         """
         from Bio import SeqRecord, Seq
         from Bio.Align import MultipleSeqAlignment
