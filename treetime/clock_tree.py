--- conflicted
+++ resolved
@@ -23,13 +23,8 @@
     is converted to the most likely time of the internal nodes.
     """
 
-<<<<<<< HEAD
-    def __init__(self,  dates=None, debug=False, real_dates=True, precision='auto',
-                 branch_length_mode='joint', use_covariation=False, use_fft=True, *args, **kwargs):
-=======
     def __init__(self, *args, dates=None, debug=False, real_dates=True, precision='auto',
-                 branch_length_mode='joint', use_covariation=False, **kwargs):
->>>>>>> 3d4a321b
+                 branch_length_mode='joint', use_covariation=False, use_fft=True,**kwargs):
 
         """
         ClockTree constructor
@@ -44,7 +39,7 @@
             If True, the debug mode is ON, which means no or less clean-up of
             obsolete parameters to control program execution in intermediate
             states. In debug mode, the python debugger is also allowed to interrupt
-            program execution with intercative shell if an error occurs.
+            program execution with interactive shell if an error occurs.
 
          real_dates : bool
             If True, some additional checks for the input dates sanity will be
