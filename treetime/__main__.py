#!/usr/bin/env python
"""
Stub function and module used as a setuptools entry point.
Based on augur's __main__.py and setup.py
"""
import sys
<<<<<<< HEAD
import math
import random
import os
from pprint import pprint

sys.path.append(os.path.join(os.path.dirname(__file__), '.'))
sys.path.append(os.path.join(os.path.dirname(__file__), '..'))
sys.path.append(os.path.join(os.path.dirname(__file__), '../..'))
sys.path.append(os.path.join(os.path.dirname(__file__), '../../..'))
sys.path.append(os.path.join(os.path.dirname(__file__), '../../../treetime'))
sys.path.append(os.path.join(os.path.dirname(__file__), '../../treetime'))
sys.path.append(os.path.join(os.path.dirname(__file__), '../treetime'))
sys.path.append(os.path.join(os.path.dirname(__file__), './treetime'))
import numpy as np

np.set_printoptions(precision=60, threshold=20, edgeitems=8, suppress=True, linewidth=999, sign=' ',
                    floatmode='maxprec_equal')

SEED=1010336213
random.seed(SEED)
np.random.seed(SEED)

from treetime import version, make_parser
=======
from treetime import make_parser
>>>>>>> 99a3929e


# Entry point for setuptools-installed script and bin/augur dev wrapper.
def main():
    parser = make_parser()

    params = parser.parse_args()

    # Import matplotlib after parsing cli args
    # to speed up time till error if there's an arg error
    import matplotlib
    matplotlib.use("AGG")

    return_code = params.func(params)

    sys.exit(return_code)


# Run when called as `python -m treetime`, here for good measure.
if __name__ == "__main__":
    main()<|MERGE_RESOLUTION|>--- conflicted
+++ resolved
@@ -4,7 +4,7 @@
 Based on augur's __main__.py and setup.py
 """
 import sys
-<<<<<<< HEAD
+from treetime import make_parser
 import math
 import random
 import os
@@ -27,11 +27,6 @@
 random.seed(SEED)
 np.random.seed(SEED)
 
-from treetime import version, make_parser
-=======
-from treetime import make_parser
->>>>>>> 99a3929e
-
 
 # Entry point for setuptools-installed script and bin/augur dev wrapper.
 def main():
