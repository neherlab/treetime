from __future__ import print_function, division
import time
import config as ttconf
from Bio import Phylo
from Bio import AlignIO
import numpy as np
from gtr import GTR
import seq_utils
from version import tt_version as __version__
try:
    from itertools import izip
except ImportError:  #python3.x
    izip = zip


class TreeAnc(object):
    """
    Class defines simple tree object with basic interface methods: reading and
    saving from/to files, initializing leaves with sequences from the
    alignment, making ancestral state inferrence
    """

    def __init__(self, tree=None, aln=None, gtr=None, fill_overhangs=True,
                ref=None, verbose = ttconf.VERBOSE, ignore_gaps=True, convert_upper=True,
                log=None, **kwargs):
        """
        TreeAnc constructor. It prepares tree, attach sequences to the leaf nodes,
        and sets some configuration parameters.

        Parameters
        ----------

         tree : str, Bio.Phylo.Tree
            Phylogenetic tree. String passed is interpreted as a filename to
            construct the Biopython tree.

         aln : str, Bio.Align.MultipleSequenceAlignment
            Sequence alignment. If a string passed, it is interpreted as the
            filename to read Biopython alignment from.

         gtr : str, GTR
            gtr model object. If string passed, it is interpreted as the type of
            the GTR model. A new GTR instance will be created for this type.
           **Note** some GTR types require additional configuration parameters.
           If the new GTR is being instantiated, these parameters are expected
           to be passed as kwargs. If nothing is passed, the default values are
           used, which might cause unexpected results.

         fill_overhangs : bool
            In some cases, the missing data on both ends of the alignment is
            filled with the gap sign('-'). As we suppose that the most
            appropriate way to deal with the missing data is to assign it to the
            "unknown" character ('N' for nucleotides, 'X' for aminoacids). If the
            parameter is set to True, the end-gaps are converted to unknown
            symbols. Otherwise, the alignment is treated as-is

         ignore_gaps: bool
            ignore gaps in branch length calculations

         verbose : int
            verbosity level as number from 0 (lowest) to 10 (highest).

        Keyword Args
        ------------

          Keyword arguments to construct GTR model

        """
        if tree is None:
            raise TypeError("TreeAnc requires a tree!")
        self.__version__ = __version__
        self.t_start = time.time()
        self.verbose = verbose
        self.log=log
        self.logger("TreeAnc: set-up",1)
        self._internal_node_count = 0
        self.use_mutation_length=False
        self.one_mutation = None
        self.fill_overhangs = fill_overhangs
        self.is_vcf = False  #this is set true when aln is set, if aln is dict
        self.var_positions = None #set during seq compression, if aln is dict
<<<<<<< HEAD
        self.inferred_const_sites = [] #keeps track of pos where ambig sites replaced with base

        #This preserves original compressed sequence so ambiguous positions can be recovered later
        self.ambigPos = {}
=======
>>>>>>> 4ce847d1

        self.ignore_gaps = ignore_gaps
        self.set_gtr(gtr if gtr is not None else 'JC69', **kwargs)
        if tree is None:
            self.logger("TreeAnc: tree loading failed! exiting",0)
            return
        else:
            self.tree = tree

        if ref is not None:
            self.ref = ref

        self.convert_upper = convert_upper
        # set alignment and attach sequences to tree.
        self.aln = aln




    def logger(self, msg, level, warn=False):
        """
        Print log message *msg* to stdout.

        Parameters
        -----------

         msg : str
            string to print on the screen

         level : int
            log-level. Only the messages with the level higher than the
            current verbose level will be shown.

         warn : bool
            warning flag. If True, the message will be displayed
            regardless of its log-level.

        """
        if level<self.verbose or (warn and level<=self.verbose):
            dt = time.time() - self.t_start
            outstr = '\n' if level<2 else ''
            outstr+=format(dt, '4.2f')+'\t'
            outstr+= level*'-'
            outstr+=msg
            try:
                log.write(outstr+'\n')
                log.flush()
            except:
                print(outstr)


####################################################################
## SET-UP
####################################################################
    @property
    def leaves_lookup(self):
        """
        Leaves lookup is the {leaf-name:leaf-node} dictionary. It enables fast
        search of a tree leaf object by its name.
        """
        return self._leaves_lookup

    @property
    def gtr(self):
        """
        Get GTR object currently used.
        """
        return self._gtr

    @gtr.setter
    def gtr(self, value):
        """
        Set a new GTR object

        Parameters
        -----------

         value :GTR
            the new GTR object
        """
        if not isinstance(value, GTR):
            raise TypeError(" GTR instance expected")
        self._gtr = value


    def set_gtr(self, in_gtr, **kwargs):
        """
        Create new GTR model if needed, and set the model as an attribute of the
        TreeAnc class

        Parameters
        -----------

         in_gtr : str, GTR
            The gtr model to be assigned. If string is passed,
            it is understood as the name of the standard GTR model, and is
            attempted to be created through GTR.standard() interface. In case
            GTR instance is passed, it is directly set as the class attribute

        Keyword Args
	------------

         All parameters needed for the gtr creation. If none passed, defaults are assumed.
           Refer to the particular GTR models for the exact parameter values

        """
        if type(in_gtr)==str:
            self._gtr = GTR.standard(model=in_gtr, **kwargs)
            self._gtr.logger = self.logger

        elif isinstance(in_gtr, GTR):
            self._gtr = in_gtr
            self._gtr.logger=self.logger
        else:
            self.logger("TreeAnc.gtr_setter: can't interpret GTR model", 1, warn=True)
            raise TypeError("Cannot set GTR model in TreeAnc class: GTR or "
                "string expected")

        if self._gtr.ambiguous is None:
            self.fill_overhangs=False


    @property
    def tree(self):
        """
        Get reference to the phylogenetic tree currently used by the TreeAnc.
        """
        return self._tree

    @tree.setter
    def tree(self, in_tree):
        '''
        assigns a tree to the internal self._tree variable. The tree is either
        loaded from file (if in_tree is str) or assigned (if in_tree is a Phylo.tree)
        '''
        from os.path import isfile
        if isinstance(in_tree, Phylo.BaseTree.Tree):
            self._tree = in_tree
        elif type(in_tree) in [str, unicode] and isfile(in_tree):
            try:
                self._tree=Phylo.read(in_tree, 'newick')
            except:
                fmt = in_tree.split('.')[-1]
                if fmt in ['nexus', 'nex']:
                    self._tree=Phylo.read(in_tree, 'nexus')
                else:
                    self.logger('TreeAnc: could not load tree, format needs to be nexus or newick! input was '+str(in_tree),1)
                    self._tree = None
                    return
        else:
            self.logger('TreeAnc: could not load tree! input was '+str(in_tree),1)
            self._tree = None
            return

        # remove all existing sequence attributes
        for node in self._tree.find_clades():
            if hasattr(node, "sequence"):
                node.__delattr__("sequence")
            node.original_length = node.branch_length
            node.mutation_length = node.branch_length
        self.prepare_tree()


    @property
    def aln(self):
        """
        Get the multiple sequence alignment currently used by the TreeAnc
        """
        return self._aln

    @aln.setter
    def aln(self,in_aln):
        # load alignment from file if necessary
        from os.path import isfile
        from Bio.Align import MultipleSeqAlignment
        if isinstance(in_aln, MultipleSeqAlignment):
            self._aln = in_aln
        elif type(in_aln) in [str, unicode] and isfile(in_aln):
            self._aln=AlignIO.read(in_aln, 'fasta')
        elif type(in_aln) is dict:  #if is read in from VCF file
            self._aln = in_aln
            self.is_vcf = True
        else:
            self._aln = None
            return

        #Convert to uppercase here, rather than in _attach_sequences_to_nodes
        #(which used to do it through seq2array in seq_utils.py)
        #so that it is controlled by param convert_upper. This way for
        #mugration (ancestral reconstruction of non-sequences), you can
        #use upper- and lower case characters for discrete states!
        if (not self.is_vcf) and self.convert_upper:
            self._aln = MultipleSeqAlignment([seq.upper() for seq in self._aln])

        if hasattr(self, '_tree'):
            self._attach_sequences_to_nodes()
        else:
            self.logger("TreeAnc.aln: sequences not yet attached to tree", 3, warn=True)

    @property
    def ref(self):
        """
        Get the str reference nucleotide sequence currently used by TreeAnc
        When having read in from a VCF, this is what variants map to
        """
        return self._ref

    @ref.setter
    def ref(self, in_ref):
        self._ref = in_ref

    def _attach_sequences_to_nodes(self):
        #print ("inside attach seq to nodes")
        '''
        For each node of the tree, check whether there is a sequence available
        in the alignment and assign this sequence as a character array
        '''
        failed_leaves= 0
        if type(self.aln) is dict:
            dic_aln = self.aln
<<<<<<< HEAD
            self.seq_len = len(self.ref)
=======
>>>>>>> 4ce847d1
        else:
            dic_aln = {k.name: seq_utils.seq2array(k.seq, fill_overhangs=self.fill_overhangs,
                                                   ambiguous_character=self.gtr.ambiguous)
                                for k in self.aln} #
<<<<<<< HEAD
            self.seq_len = self.aln.get_alignment_length()

        self.one_mutation = 1.0/self.seq_len
=======
>>>>>>> 4ce847d1

        # loop over tree,
        for l in self.tree.find_clades():
            if l.name in dic_aln:
                l.sequence= dic_aln[l.name]
            elif l.is_terminal():
                self.logger("***WARNING: TreeAnc._attach_sequences_to_nodes: NO SEQUENCE FOR LEAF: %s" % l.name, 0, warn=True)
                failed_leaves += 1
                l.sequence = seq_utils.seq2array(self.gtr.ambiguous*self.seq_len, fill_overhangs=self.fill_overhangs,
                                                 ambiguous_character=self.gtr.ambiguous)
                if failed_leaves > self.tree.count_terminals() / 3:
                    self.logger("ERROR: At least 30\\% terminal nodes cannot be assigned with a sequence!\n", 0, warn=True)
                    self.logger("Are you sure the alignment belongs to the tree?", 2, warn=True)
                    break
            else: # could not assign sequence for internal node - is OK
                pass

        if type(self.aln) is dict:
            self.seq_len = len(self.ref)
        else:
            self.seq_len = self.aln.get_alignment_length()
        self.one_mutation = 1.0/self.seq_len

        if failed_leaves:
            self.logger("***WARNING: TreeAnc: %d nodes don't have a matching sequence in the alignment. POSSIBLE ERROR."%failed_leaves, 0, warn=True)

        self.make_reduced_alignment()


    def make_reduced_alignment(self):
        """
        Create the reduced alignment from the full sequences attached to (some)
        tree nodes. The methods collects all sequences from the tree nodes, creates
        the alignment, counts the multiplicity for each column of the alignment
        ('alignment pattern'), and creates the reduced alignment, where only the
        unique patterns are present. The reduced alignment and the pattern multiplicity
        are sufficient for the GTR calculations and allow to save memory on profile
        instantiation.
        The maps from full sequence to reduced sequence and back are also stored to allow
        compressing and expanding the sequences.

        The following attributes are assigned by the method:

         - full_to_reduced_sequence_map: map to reduce a sequence
         - reduced_to_full_sequence_map: map to restore sequence from reduced alignment
         - multiplicity: numpy array, which stores the pattern multiplicity for
           each position of the reduced alignment.
         - reduced_alignment: 2D numpy array, representing the alignment. Shape is
           (N x L'), where N is number of sequences, L' - number of unique alignment patterns


        In addition, each node gets

          - cseq: compressed sequence (corresponding row of the reduced alignment)

        """

        self.logger("TreeAnc: making reduced alignment...", 1)

        from collections import defaultdict

        alignment_patterns = {}

        # bind positions in real sequence to that of the reduced (compressed) sequence
        self.full_to_reduced_sequence_map = np.zeros(self.seq_len, dtype=int)

        # bind position in reduced sequence to the array of positions in real (expanded) sequence
        self.reduced_to_full_sequence_map = {}

        # create empty reduced alignment (transposed)
        tmp_reduced_aln = []

        #if is a dict, want to be efficient and not iterate over a bunch of const_sites
        #so pre-load alignment_patterns with the location of const sites!
        #and get the sites that we want to iterate over only!
        if type(self.aln) is dict:
            aln_pattern_start, positionsAndConst, inv_firstPos = self.pre_load_vcf()
            alignment_patterns = aln_pattern_start  #(being explicit)

        if type(self.aln) is dict:
            #This seems nonsensical but after revisions below this is just used for
            #getting the limits for the for loop! This allows us to loop both
            #in the same way....
            aln_transpose = positionsAndConst
            seqNames = self.aln.keys() #store seqName order to put back on tree
        else:
            # transpose real alignment, for ease of iteration
            # NOTE the order of tree traversal must be the same as below
            # for assigning the cseq attributes to the nodes.
            seqs = [n.sequence for n in self.tree.find_clades() if hasattr(n, 'sequence')]
            if len(np.unique([len(x) for x in seqs]))>1:
                self.logger("TreeAnc: Sequences differ in in length! ABORTING",0, warn=True)
                aln_transpose = None
                return
            else:
                aln_transpose = np.array(seqs).T

        for pi in xrange(len(aln_transpose)):
            if type(self.aln) is dict:
                pi = aln_transpose[pi]
                #if it is a constant site, just add it to the reduced alignment!
                if pi in inv_firstPos:
                    str_pat = inv_firstPos[pi]*len(self.aln)
                    pattern = np.array(list(str_pat), 'S1')
                    tmp_reduced_aln.append(pattern)
                    continue
                else:  #it is a variable site, do the normal code
                    pattern = [ self.aln[k][pi] if pi in self.aln[k].keys() else self.ref[pi] for k,v in self.aln.iteritems() ]
            else:
                pattern = aln_transpose[pi]

            str_pat = "".join(pattern)
            # if the column contains only one state and ambiguous nucleotides, replace
            # those with the state in other strains right away
            unique_letters = list(np.unique(pattern))
            if hasattr(self.gtr, "ambiguous"):
                if len(unique_letters)==2 and self.gtr.ambiguous in unique_letters:
                    self.inferred_const_sites.append(pi) #keep track
                    other = [c for c in unique_letters if c!=self.gtr.ambiguous][0]
                    str_pat = str_pat.replace(self.gtr.ambiguous, other)
                    unique_letters = [other]
            # if there is a mutation in this column, give it its private pattern
            # this is required when sampling mutations from reconstructed profiles.
            # otherwise, all mutations corresponding to the same pattern will be coupled.
            if len(unique_letters)>1:
                str_pat += '_%d'%pi

            # if the pattern is not yet seen,
            if str_pat not in alignment_patterns:
                # bind the index in the reduced aln, index in sequence to the pattern string
                alignment_patterns[str_pat] = (len(tmp_reduced_aln), [pi])
                # append this pattern to the reduced alignment
                tmp_reduced_aln.append(pattern)
            else:
                # if the pattern is already seen, append the position in the real
                # sequence to the reduced aln<->sequence_pos_indexes map
                alignment_patterns[str_pat][1].append(pi)

        # count how many times each column is repeated in the real alignment
        self.multiplicity = np.zeros(len(alignment_patterns))
        for p, pos in alignment_patterns.values():
            self.multiplicity[p]=len(pos)

        # create the reduced alignment as np array
        self.reduced_alignment = np.array(tmp_reduced_aln).T

        # create map to compress a sequence
        for p, pos in alignment_patterns.values():
            self.full_to_reduced_sequence_map[np.array(pos)]=p

        # create a map to reconstruct full sequence from the reduced (compressed) sequence
        for p, val in alignment_patterns.iteritems():
            alignment_patterns[p]=(val[0], np.array(val[1], dtype=int))
            self.reduced_to_full_sequence_map[val[0]]=np.array(val[1], dtype=int)

        # assign compressed sequences to all nodes of the tree, which have sequence assigned
        # for dict we cannot assume this is in the same order, as it does below!
        # so do it explicitly
        if type(self.aln) is dict:
            seq_reduce_align = {seqNames[i]:self.reduced_alignment[i] for i in xrange(len(seqNames)) }
<<<<<<< HEAD
            #This copy of the compressed sequences can be used to recover Ambiguous variable positions later
            #after all other processing has been done (see "recover_var_ambigs")
            self.ambigPos = {seqNames[i]:self.reduced_alignment[i] for i in xrange(len(seqNames)) }
=======
>>>>>>> 4ce847d1
            for n in self.tree.find_clades():
                if hasattr(n, 'sequence'):
                    n.cseq = seq_reduce_align[n.name]
        else:
            # NOTE the order of tree traversal must be the same as above to catch the
            # index in the reduced alignment correctly
            seq_count = 0
            for n in self.tree.find_clades():
                if hasattr(n, 'sequence'):
                    n.cseq = self.reduced_alignment[seq_count]
                    seq_count+=1

        self.logger("TreeAnc: finished reduced alignment...", 1)

    def prepare_tree(self):
        """
        Set link to parent and net distance to root for all tree nodes.
        Should be run once the tree is read and after every tree topology or branch
        length optimizations.
        """
        if self.one_mutation is None:
            self.tree.root.branch_length = 0.001
        else:
            self.tree.root.branch_length = self.one_mutation
        self.tree.root.mutation_length = self.tree.root.branch_length
        self.tree.root.mutations = []
        self.tree.ladderize()
        self._prepare_nodes()
        self._leaves_lookup = {node.name:node for node in self.tree.get_terminals()}


    def _prepare_nodes(self):
        """
        Set auxilliary parameters to every node of the tree.
        """
        self.tree.root.up = None
        self.tree.root.bad_branch=self.tree.root.bad_branch if hasattr(self.tree.root, 'bad_branch') else False
        internal_node_count = 0
        for clade in self.tree.get_nonterminals(order='preorder'): # parents first
            internal_node_count+=1
            if clade.name is None:
                clade.name = "NODE_" + format(self._internal_node_count, '07d')
                self._internal_node_count += 1
            for c in clade.clades:
                c.bad_branch=c.bad_branch if hasattr(c, 'bad_branch') else False
                c.up = clade
        self._calc_dist2root()
        self._internal_node_count = max(internal_node_count, self._internal_node_count)

    def _calc_dist2root(self):
        """
        For each node in the tree, set its root-to-node distance as dist2root
        attribute
        """
        self.tree.root.dist2root = 0.0
        for clade in self.tree.get_nonterminals(order='preorder'): # parents first
            for c in clade.clades:
                if not hasattr(c, 'mutation_length'):
                    c.mutation_length=c.branch_length
                c.dist2root = c.up.dist2root + c.mutation_length

    def pre_load_vcf(self):
        """
        If using a VCF file, avoid iterating over all the constant site when
        creating the compressed sequence by pre-loading all the constant sites
        into the alignment_patterns object and iterating only over variable sites
        (plus the first occurance of each const site to include it in compressed alignment)
        EBH 1 Dec 2017
        """
        #get location of variable sites
        positions = []
        for key,val in self.aln.iteritems():
            positions += val.keys()
        positions = list(set(positions))
        positions.sort()
        self.var_positions = positions

<<<<<<< HEAD
        #We need to find all sites that will be considered as 'constant' after compression
        #in make_reduced_alignment. Sites in the VCF (variable sites) may NOT be variable
        #after compression.
        #This allows us to see where in the compressed alignment constant sites will be.
        #Here we track both 'actually variant' sites and 'secretly constant' sites, which is
        #a little redundant, but ensures it's catching everything...
        #
        #Examples:
        # Ref   Alt  Sequence
        # G     A    AAAAAAA     Variant in the VCF as variant against the Ref, but
        #                        as it is invariant in the alignment, is 'constant'
        # G     A    GGGNNGG     During compression N will be turned to G, so 'constant'
        # G     A    AAANNAA     Same as above, but N will be turned to A
        #
        #We use secretConstN to record what the 'constant' base should be. In example 3,
        #we want to count this site as constant for 'AAAAAAA', not as the Ref would imply
        #('GGGGGGG'), so we will later (temporarily) change the Ref sequence at this base
        #to 'A'.

        #invert dict so position is key and value is all non-Ref sites
        inv_map ={}
        for k,v in self.aln.iteritems():
            for pos, bs in v.iteritems():
                inv_map[pos] = inv_map.get(pos, [])
                inv_map[pos].append(bs)

        secretConstN = {}
        secretConst = []
        actualVar = []
        #Go through and figure out what every position is
        for pos, bs in inv_map.iteritems():
            if len(bs) == len(self.aln): #all seqs var at this site
                bases = np.unique(bs)
                noNs = "".join(bases).replace('N','')
                if len(noNs) < 2:  #there is only 1 base other than N, or 0 bases other than N
                    secretConst.append(pos)
                    if len(noNs)==1 and 'N' in bases:    #if it's constant with Ns (NOT only Ns..)
                        secretConstN[pos] = noNs   #keep track of what constant site will be
                else:
                    actualVar.append(pos) #there are 2 'alt' bases (prob 1 is '-')
            else:
                bases = np.unique(bs)
                if len(bases) == 1 and 'N' in bases: #only one alt, and it is N
                    secretConst.append(pos) #then it will be made constant
                    secretConstN[pos] = self.ref[pos]  #constant site will be ref, but ensure this
                else:
                    actualVar.append(pos)

        #remove variable sites from Ref to get constant site positions
        refMod = np.array(list(self.ref), 'S1')
        #For 'hidden' constant sites, replace the base in Ref for now
        #So that it records them properly.
        seq1 = self.aln.keys()[0]
        for pos in secretConst:
            if pos in secretConstN:
                refMod[pos] = secretConstN[pos]
            else:
                refMod[pos] = self.aln[seq1][pos]

        #only remove 'real' variable sites, keep 'hidden' const sites in
        bases = np.unique(refMod)
        refMod[actualVar] = "."
        #refMod[positions] = "."
=======
        #remove variable sites from Ref to get constant site positions
        refMod = np.array(list(self.ref), 'S1')
        bases = np.unique(refMod)
        refMod[positions] = "."
>>>>>>> 4ce847d1

        #find out location of constant sites and store these
        constantLocs = { base:np.where(refMod==base)[0].tolist() for base in bases }
        #Find first occurance of each, this will dictate processing order
        firstPos = {key:val[0] for key,val in constantLocs.iteritems() }
        #Find out order to process them in
        bases = [key for key,value in sorted(firstPos.iteritems(), key=lambda(k,v): (v,k)) ]
        #Find out where they will be in compressed alignment - once other const sites are removed!
        compressedLoc = {}
        for base in bases:
            newLocations = np.where(refMod==base)[0]   #find out where they are now
            compressedLoc[base] = newLocations[0]   #find first occurance - this is location
            refMod = np.delete(refMod, newLocations[1:])    #delete all other occurances so that subsequent bases are in right place

        #This becomes the base of alignment_patterns:
        aln_pattern_start = {base*len(self.aln):(compressedLoc[base], constantLocs[base]) for base in bases}

        #Now add the original first occurance to the list of variable positions so we iterate over them too
        #(so they go into reduced alignment)
        #This more complex code avoids sorting positions twice! (>4million length)
        #Because assume 1st occurance of const sites is in first few bases
        sortFirstPos = firstPos.values()
        sortFirstPos.sort()
        positionsAndConst = positions[:]
        i = 0
        while len(sortFirstPos) != 0:
<<<<<<< HEAD
            if sortFirstPos[0] in positions: #don't add if already there (a 'hidden' const site)
                sortFirstPos.pop(0)
                continue
=======
>>>>>>> 4ce847d1
            if len(positionsAndConst) == i or positionsAndConst[i] > sortFirstPos[0]:
                positionsAndConst.insert(i, sortFirstPos.pop(0))
            i+=1

        #Invert dict of first constant position so can locate by position
        inv_firstPos = dict([v,k] for k,v in firstPos.iteritems())

        return aln_pattern_start, positionsAndConst, inv_firstPos


####################################################################
## END SET-UP
####################################################################

    def infer_gtr(self, print_raw=False, marginal=False, normalized_rate=True,
                  fixed_pi=None, **kwargs):
        """
        Calculates GTR model given the multiple sequence alignment and the tree.
        It performs ancestral sequence inferrence (joint or marginal) followed by
        the branch lengths optimization. Then, the numbers of mutations are counted
        in the optimal tree and related to the time within the mutation happened.
        From this statistics, the relative state transition probabilities are inferred,
        and the transition matrix is computed.
        The result is used to construct the new GTR model of type 'custom'.
        The model is assigned to the TreeAnc and is used in the following analysis.

        Parameters
        -----------

         print_raw : bool
            Should print the inferred GTR model?

         marginal : bool
            Should use marginal sequence reconstruction?

         normalized_rate : bool
            If True, will set the mutation rate prefactor to 1.0.

         fixed_pi : np.array, None
            Provide the equilibrium character concentrations.
            If None is passed, the concentrations will be inferred from scratch.

        Returns
        -------

         gtr : GTR
            The inferred GTR model.
        """

        # decide which type of the Maximum-likelihood reconstruction use
        # (marginal) or (joint)
        if marginal:
            _ml_anc = self._ml_anc_marginal
        else:
            _ml_anc = self._ml_anc_joint

        self.logger("TreeAnc inferring the GTR model from the tree...", 1)
        _ml_anc(final=True, **kwargs) # call one of the reconstruction types
        alpha = list(self.gtr.alphabet)
        n=len(alpha)
        nij = np.zeros((n,n))
        Ti = np.zeros(n)

        self.logger("TreeAnc.infer_gtr: counting mutations...", 2)
        for node in self.tree.find_clades():
            if hasattr(node,'mutations'):
                for a,pos, d in node.mutations:
                    i,j = alpha.index(a), alpha.index(d)
                    nij[i,j]+=1
                    Ti[i] += 0.5*self._branch_length_to_gtr(node)
                    Ti[j] -= 0.5*self._branch_length_to_gtr(node)
                for ni,nuc in enumerate(node.cseq):
                    i = alpha.index(nuc)
                    Ti[i] += self._branch_length_to_gtr(node)*self.multiplicity[ni]
        self.logger("TreeAnc.infer_gtr: counting mutations...done", 3)
        if print_raw:
            print('alphabet:',alpha)
            print('n_ij:', nij)
            print('T_i:', Ti)
        root_state = np.array([np.sum((self.tree.root.cseq==nuc)*self.multiplicity) for nuc in alpha])

        self._gtr = GTR.infer(nij, Ti, root_state, fixed_pi=fixed_pi, pc=5.0,
                              alphabet=self.gtr.alphabet, logger=self.logger,
                              prof_map = self.gtr.profile_map)
        if normalized_rate:
            self.logger("TreeAnc.infer_gtr: setting overall rate to 1.0...", 2)
            self._gtr.mu=1.0
        return self._gtr


###################################################################
### ancestral reconstruction
###################################################################
    def infer_ancestral_sequences(self,*args, **kwargs):
        """Shortcut for :meth:`reconstruct_anc`

        Reconstruct ancestral states

        Parameters
        -----------

         method : str
            Method to use. Supported values are "fitch" and "ml"

        Returns
        -------

         N_diff : int
            Number of nucleotides different from the previous
            reconstruction.  If there were no pre-set sequences, returns N*L

        """
        self.reconstruct_anc(*args,**kwargs)


    def reconstruct_anc(self, method='ml', infer_gtr=False, marginal=False, **kwargs):
        """

        Reconstruct ancestral states

        Parameters
        -----------

         method : str
            Method to use. Supported values are "fitch" and "ml"

        Returns
        -------

         N_diff : int
            Number of nucleotides different from the previous
            reconstruction.  If there were no pre-set sequences, returns N*L
        """
        self.logger("TreeAnc.infer_ancestral_sequences: method: " + method, 1)

        if method == 'ml':
            if marginal:
                _ml_anc = self._ml_anc_marginal
            else:
                _ml_anc = self._ml_anc_joint
        else:
            _ml_anc = self._fitch_anc

        if infer_gtr:
            self.infer_gtr(marginal=marginal, **kwargs)
            N_diff = _ml_anc(**kwargs)
        else:
            N_diff = _ml_anc(**kwargs)

        return N_diff


    def recover_var_ambigs(self):
        """
        Recalculates mutations using the original compressed sequence for terminal nodes
        which will recover ambiguous bases at variable sites. (See 'get_mutations')

        Once this has been run, infer_gtr and other functions which depend on self.gtr.alphabet
        will not work, as ambiguous bases are not part of that alphabet (only A, C, G, T, -).
        This is why it's left for the user to choose when to run
        """
        for node in self.tree.find_clades(order='preorder'):
            if node.is_terminal():
                node.mutations = self.get_mutations(node, keep_var_ambigs=True)



    def get_mutations(self, node, keep_var_ambigs=False):
        """
        Get the mutations on a tree branch. Take compressed sequences from both sides
        of the branch (attached to the node), compute mutations between them, and
        expand these mutations to the positions in the real sequences.

        Parameters
        ----------

         node : PhyloTree.Clade
            Tree node, which is the child node attached to the branch.

         keep_var_ambigs : boolean
            If true, generates mutations based on the *original* _compressed_ sequence, which
            may include ambiguities. Note sites that only have 1 unambiguous base and ambiguous
            bases ("AAAAANN") are stripped of ambiguous bases *before* compression, so ambiguous
            bases will *not* be preserved.

        Returns
        -------

          muts : list
            List of mutations. Each mutation is represented as tuple of
            (parent_state, position, child_state).

        """
        nodeseq = node.cseq
        if keep_var_ambigs and self.ambigPos and node.is_terminal():
            #use the original compressed sequence with ambiguous positions
            nodeseq = self.ambigPos[node.name]
        muts = []
        for p, (anc, der) in enumerate(izip(node.up.cseq, nodeseq)):
            # only if the states in compressed sequences differ:
            if anc!=der:
                # expand to the positions in real sequence
                muts.extend([(anc, pos, der) for pos in self.reduced_to_full_sequence_map[p]])

        #sort by position
        return sorted(muts, key=lambda x:x[1])


    def expanded_sequence(self, node):
        """
        Get node's compressed sequence and expand it to the real sequence

        Parameters
        ----------

         node  : PhyloTree.Clade
            Tree node

        Returns
        -------

         seq : np.array
            Sequence as np.array of chars
        """
        seq = np.zeros_like(self.full_to_reduced_sequence_map, dtype='S1')
        for pos, state in enumerate(node.cseq):
            seq[self.reduced_to_full_sequence_map[pos]] = state

        return seq

    def dict_sequence(self, node):
        """
        For VCF-based TreeAnc objects, we do not want to store the entire
        sequence on every node - not space efficient! Instead, return the dict
        of mutation locations for this sequence. This is used in place of
        'expanded_sequence' for VCF-based obj throughout TreeAnc. However, users
        can still call 'expanded_sequence' if they do actually want the whole thing!

        Parameters
        ----------
         node  : PhyloTree.Clade
            Tree node

        Returns
        -------
         seq : dict
            dict where keys are position and value is the mutation

        EBH 6 Dec 2017
        """
        seq = {}

        for pos in self.var_positions:
            cseqLoc = self.full_to_reduced_sequence_map[pos]
            base = node.cseq[cseqLoc]
            if self.ref[pos] != base:
                seq[pos] = base

        return seq

    def dict_sequence(self, node, keep_var_ambigs=False):
        """
        For VCF-based TreeAnc objects, we do not want to store the entire
        sequence on every node - not space efficient! Instead, return the dict
        of mutation locations for this sequence. This is used in place of
        'expanded_sequence' for VCF-based obj throughout TreeAnc. However, users
        can still call 'expanded_sequence' if they do actually want the whole thing!

        Parameters
        ----------
         node  : PhyloTree.Clade
            Tree node

         keep_var_ambigs : boolean
            If true, generates dict sequence based on the *original* _compressed_ sequence, which
            may include ambiguities. Note sites that only have 1 unambiguous base and ambiguous
            bases ("AAAAANN") are stripped of ambiguous bases *before* compression, so ambiguous
            bases will *not* be preserved.

        Returns
        -------
         seq : dict
            dict where keys are position and value is the mutation

        EBH 6 Dec 2017
        """
        seq = {}

        nodeseq = node.cseq
        if keep_var_ambigs and self.ambigPos and node.is_terminal():
            #use the original compressed sequence with ambiguous positions
            nodeseq = self.ambigPos[node.name]

        for pos in self.var_positions:
            cseqLoc = self.full_to_reduced_sequence_map[pos]
            base = nodeseq[cseqLoc]
            if self.ref[pos] != base:
                seq[pos] = base

        return seq

###################################################################
### FITCH
###################################################################
    def _fitch_anc(self, **kwargs):
        """
        Reconstruct ancestral states using Fitch's algorithm. The method requires
        sequences to be assigned to leaves. It implements the iteration from
        leaves to the root constructing the Fitch profiles for each character of
        the sequence, and then by propagating from the root to the leaves,
        reconstructs the sequences of the internal nodes.

        Keyword Args
        ------------


        Returns
        -------

         Ndiff : int
            Number of the characters that changed since the previous
            reconstruction. These changes are determined from the pre-set
            sequence attributes of the nodes. If there are no sequences available
            (i.e., no reconstruction has been made before), returns the total
            number of characters in the tree.

        """
        # set fitch profiiles to each terminal node

        for l in self.tree.get_terminals():
            l.state = [[k] for k in l.cseq]

        L = len(self.tree.get_terminals()[0].cseq)

        self.logger("TreeAnc._fitch_anc: Walking up the tree, creating the Fitch profiles",2)
        for node in self.tree.get_nonterminals(order='postorder'):
            node.state = [self._fitch_state(node, k) for k in range(L)]

        ambs = [i for i in range(L) if len(self.tree.root.state[i])>1]
        if len(ambs) > 0:
            for amb in ambs:
                self.logger("Ambiguous state of the root sequence "
                                    "in the position %d: %s, "
                                    "choosing %s" % (amb, str(self.tree.root.state[amb]),
                                                     self.tree.root.state[amb][0]), 4)
        self.tree.root.cseq = np.array([k[np.random.randint(len(k)) if len(k)>1 else 0]
                                           for k in self.tree.root.state])

        if self.is_vcf:
            self.tree.root.sequence = self.dict_sequence(self.tree.root)
        else:
            self.tree.root.sequence = self.expanded_sequence(self.tree.root)


        self.logger("TreeAnc._fitch_anc: Walking down the self.tree, generating sequences from the "
                         "Fitch profiles.", 2)
        N_diff = 0
        for node in self.tree.get_nonterminals(order='preorder'):
            if node.up != None: # not root
                sequence =  np.array([node.up.cseq[i]
                        if node.up.cseq[i] in node.state[i]
                        else node.state[i][0] for i in range(L)])
                if hasattr(node, 'sequence'):
                    N_diff += (sequence!=node.cseq).sum()
                else:
                    N_diff += L
                node.cseq = sequence
                if self.is_vcf:
                    node.sequence = self.dict_sequence(node)
                else:
                    node.sequence = self.expanded_sequence(node)
                node.mutations = self.get_mutations(node)

            node.profile = seq_utils.seq2prof(node.cseq, self.gtr.profile_map)
            del node.state # no need to store Fitch states
        self.logger("Done ancestral state reconstruction",3)
        for node in self.tree.get_terminals():
            node.profile = seq_utils.seq2prof(node.cseq, self.gtr.profile_map)
        return N_diff

    def _fitch_state(self, node, pos):
        """
        Determine the Fitch profile for a single character of the node's sequence.
        The profile is essentially the intersection between the children's
        profiles or, if the former is empty, the union of the profiles.

        Parameters
        ----------

         node : PhyloTree.Clade:
            Internal node which the profiles are to be determined

         pos : int
            Position in the node's sequence which the profiles should
            be determinedf for.

        Returns
        -------
         state : numpy.array
            Fitch profile for the character at position pos of the given node.
        """
        state = self._fitch_intersect([k.state[pos] for k in node.clades])
        if len(state) == 0:
            state = np.concatenate([k.state[pos] for k in node.clades])
        return state

    def _fitch_intersect(self, arrays):
        """
        Find the intersection of any number of 1D arrays.
        Return the sorted, unique values that are in all of the input arrays.
        Adapted from numpy.lib.arraysetops.intersect1d
        """
        def pairwise_intersect(arr1, arr2):
            s2 = set(arr2)
            b3 = [val for val in arr1 if val in s2]
            return b3

        arrays = list(arrays) # allow assignment
        N = len(arrays)
        while N > 1:
            arr1 = arrays.pop()
            arr2 = arrays.pop()
            arr = pairwise_intersect(arr1, arr2)
            arrays.append(arr)
            N = len(arrays)

        return arrays[0]



###################################################################
### Maximum Likelihood
###################################################################

    def ancestral_likelihood(self):
        """
        Calculate the likelihood of the given realization of the sequences in
        the tree

        Returns
        -------

         log_lh : float
            The tree likelihood given the sequences
        """
        log_lh = np.zeros(self.tree.root.cseq.shape[0])
        for node in self.tree.find_clades(order='postorder'):

            if node.up is None: #  root node
                # 0-1 profile
                profile = seq_utils.seq2prof(node.cseq, self.gtr.profile_map)
                # get the probabilities to observe each nucleotide
                profile *= self.gtr.Pi
                profile = profile.sum(axis=1)
                log_lh += np.log(profile) # product over all characters
                continue

            t = node.branch_length

            indices = np.array([(np.argmax(self.gtr.alphabet==a),
                        np.argmax(self.gtr.alphabet==b)) for a, b in izip(node.up.cseq, node.cseq)])

            logQt = np.log(self.gtr.expQt(t))
            lh = logQt[indices[:, 1], indices[:, 0]]
            log_lh += lh

        return log_lh

    def _branch_length_to_gtr(self, node):
        """
        Set branch lengths to either mutation lengths of given branch lengths.
        The assigend values are to be used in the following ML analysis.
        """
        if self.use_mutation_length:
            return max(ttconf.MIN_BRANCH_LENGTH*self.one_mutation, node.mutation_length)
        else:
            return max(ttconf.MIN_BRANCH_LENGTH*self.one_mutation, node.branch_length)


    def _ml_anc_marginal(self, verbose=0, store_compressed=True, final=True,
                                            sample_from_profile=False,
                                            debug=False, **kwargs):
        """
        Perform marginal ML reconstruction of the ancestral states. In contrast to
        joint reconstructions, this needs to access the probabilities rather than only
        log probabilities and is hence handled by a separate function.

        Keyword Args
        ------------

         store_lh : bool
            If True, all likelihoods will be stored for all nodes. Useful for
            testing, diagnostics and if special post-processing is required.

         verbose :int
            How verbose the output should be
        """

        tree = self.tree
        # number of nucleotides changed from prev reconstruction
        N_diff = 0

        L = self.tree.get_terminals()[0].cseq.shape[0]
        n_states = self.gtr.alphabet.shape[0]
        self.logger("TreeAnc._ml_anc_marginal: type of reconstruction: Marginal", 2)

        self.logger("Walking up the tree, computing likelihoods... ", 3)
        #  set the leaves profiles
        for leaf in tree.get_terminals():
            # in any case, set the profile
            leaf.marginal_subtree_LH = seq_utils.seq2prof(leaf.cseq, self.gtr.profile_map)
            leaf.marginal_subtree_LH_prefactor = np.zeros(L)

        # propagate leaves -->> root, set the marginal-likelihood messages
        for node in tree.get_nonterminals(order='postorder'): #leaves -> root
            # regardless of what was before, set the profile to ones
            node.marginal_subtree_LH_prefactor = np.zeros(L)
            node.marginal_subtree_LH = np.ones((L, n_states)) # we will multiply it
            for ch in node.clades:
                ch.marginal_Lx = self.gtr.propagate_profile(ch.marginal_subtree_LH,
                    self._branch_length_to_gtr(ch), return_log=False) # raw prob to transfer prob up
                node.marginal_subtree_LH *= ch.marginal_Lx
                node.marginal_subtree_LH_prefactor += ch.marginal_subtree_LH_prefactor

            pre = node.marginal_subtree_LH.sum(axis=1) #sum over nucleotide states
            node.marginal_subtree_LH = (node.marginal_subtree_LH.T/pre).T # normalize so that the sum is 1
            node.marginal_subtree_LH_prefactor += np.log(pre) # and store log-prefactor

        self.logger("Computing root node sequence and total tree likelihood...",3)
        # reconstruct the root node sequence
        tree.root.marginal_subtree_LH *= self.gtr.Pi # Msg to the root from the distant part (equ frequencies)
        pre=tree.root.marginal_subtree_LH.sum(axis=1)
        tree.root.marginal_profile = (tree.root.marginal_subtree_LH.T/pre).T
        tree.root.marginal_subtree_LH_prefactor += np.log(pre)

        # choose sequence characters from this profile.
        # treat root node differently to avoid piling up mutations on the longer branch
        if sample_from_profile=='root':
            root_sample_from_profile = True
            other_sample_from_profile = False
        elif isinstance(sample_from_profile, bool):
            root_sample_from_profile = sample_from_profile
            other_sample_from_profile = sample_from_profile

        seq, prof_vals, idxs = seq_utils.prof2seq(tree.root.marginal_profile,
                                                  self.gtr, sample_from_prof=root_sample_from_profile)

        self.tree.sequence_LH = np.log(prof_vals) + tree.root.marginal_subtree_LH_prefactor
        self.tree.sequence_marginal_LH = (self.tree.sequence_LH*self.multiplicity).sum()
        self.tree.root.cseq = seq
        if final:
            if self.is_vcf:
                self.tree.root.sequence = self.dict_sequence(self.tree.root)
            else:
                self.tree.root.sequence = self.expanded_sequence(self.tree.root)

        # need this fake msg to account for the complementary subtree when traversing tree back
        tree.root.seq_msg_from_parent = np.repeat([self.gtr.Pi], len(tree.root.cseq), axis=0)

        self.logger("Walking down the tree, computing maximum likelihood sequences...",3)
        # propagate root -->> leaves, reconstruct the internal node sequences
        # provided the upstream message + the message from the complementary subtree
        for node in tree.find_clades(order='preorder'):
            if node.up is None: # skip if node is root
                continue

            # integrate the information coming from parents with the information
            # of all children my multiplying it to the prev computed profile
            tmp_msg = np.copy(node.up.seq_msg_from_parent)
            for c in node.up.clades:
                if c != node:
                    tmp_msg*=c.marginal_Lx
            norm_vector = tmp_msg.sum(axis=1)
            tmp_msg=(tmp_msg.T/norm_vector).T
            node.seq_msg_from_parent = self.gtr.propagate_profile(tmp_msg,
                                            self._branch_length_to_gtr(node), return_log=False)
            node.marginal_profile = node.marginal_subtree_LH * node.seq_msg_from_parent

            norm_vector = node.marginal_profile.sum(axis=1)
            node.marginal_profile=(node.marginal_profile.T/norm_vector).T
            # choose sequence based maximal marginal LH.
            seq, prof_vals, idxs = seq_utils.prof2seq(node.marginal_profile, self.gtr,
                                                      sample_from_prof=other_sample_from_profile)

            if hasattr(node, 'cseq') and node.cseq is not None:
                N_diff += (seq!=node.cseq).sum()
            else:
                N_diff += L

            #assign new sequence
            node.cseq = seq
            if final:
                if self.is_vcf:
                    node.sequence = self.dict_sequence(node)
                else:
                    node.sequence = self.expanded_sequence(node)
                node.mutations = self.get_mutations(node)


        # note that the root doesn't contribute to N_diff (intended, since root sequence is often ambiguous)
        self.logger("TreeAnc._ml_anc_marginal: ...done", 3)
        if store_compressed:
            self._store_compressed_sequence_pairs()

        # do clean-up:
        if not debug:
            for node in self.tree.find_clades():
                del node.marginal_subtree_LH
                del node.marginal_subtree_LH_prefactor
                del node.seq_msg_from_parent

        return N_diff


    def _ml_anc_joint(self, verbose=0, store_compressed=True, final=True,
                                        sample_from_profile=False,
                                        debug=False, **kwargs):

        """
        Perform joint ML reconstruction of the ancestral states. In contrast to
        marginal reconstructions, this only needs to compare and multiply LH and
        can hence operate in log space.

        Keyword Args
        ------------

         store_lh : bool
            If True, all likelihoods will be stored for all nodes. Useful for
            testing, diagnostics and if special post-processing is required.

         verbose : int
            How verbose the output should be

        """
        N_diff = 0 # number of sites differ from perv reconstruction
        L = self.tree.get_terminals()[0].cseq.shape[0]
        n_states = self.gtr.alphabet.shape[0]

        self.logger("TreeAnc._ml_anc_joint: type of reconstruction: Joint", 2)

        self.logger("TreeAnc._ml_anc_joint: Walking up the tree, computing likelihoods... ", 3)
        # for the internal nodes, scan over all states j of this node, maximize the likelihood
        for node in self.tree.find_clades(order='postorder'):
            if node.up is None:
                node.joint_Cx=None # not needed for root

            # preallocate storage
            node.joint_Lx = np.zeros((L, n_states))             # likelihood array
            node.joint_Cx = np.zeros((L, n_states), dtype=int)  # max LH indices
            branch_len = self._branch_length_to_gtr(node)
            # transition matrix from parent states to the current node states.
            # denoted as Pij(i), where j - parent state, i - node state
            log_transitions = np.log(self.gtr.expQt(branch_len))

            if node.is_terminal():
                msg_from_children = np.log(np.maximum(seq_utils.seq2prof(node.cseq, self.gtr.profile_map), ttconf.TINY_NUMBER))
                msg_from_children[np.isnan(msg_from_children) | np.isinf(msg_from_children)] = -ttconf.BIG_NUMBER
            else:
                # Product (sum-Log) over all child subtree likelihoods.
                # this is prod_ch L_x(i)
                msg_from_children = np.sum(np.stack([c.joint_Lx for c in node.clades], axis=0), axis=0)

            # for every possible state of the parent node,
            # get the best state of the current node
            # and compute the likelihood of this state
            for char_i, char in enumerate(self.gtr.alphabet):
                # Pij(i) * L_ch(i) for given parent state j
                msg_to_parent = (log_transitions.T[char_i, :] + msg_from_children)
                # For this parent state, choose the best state of the current node:
                node.joint_Cx[:, char_i] = msg_to_parent.argmax(axis=1)
                # compute the likelihood of the best state of the current node
                # given the state of the parent (char_i)
                node.joint_Lx[:, char_i] = msg_to_parent.max(axis=1)

        # root node profile = likelihood of the total tree
        msg_from_children = np.sum(np.stack([c.joint_Lx for c in self.tree.root.clades], axis = 0), axis=0)
        # Pi(i) * Prod_ch Lch(i)
        self.tree.root.joint_Lx = msg_from_children + np.log(self.gtr.Pi)
        normalized_profile = (self.tree.root.joint_Lx.T - self.tree.root.joint_Lx.max(axis=1)).T

        # choose sequence characters from this profile.
        # treat root node differently to avoid piling up mutations on the longer branch
        if sample_from_profile=='root':
            root_sample_from_profile = True
        elif isinstance(sample_from_profile, bool):
            root_sample_from_profile = sample_from_profile

        seq, anc_lh_vals, idxs = seq_utils.prof2seq(np.exp(normalized_profile),
                                    self.gtr, sample_from_prof = root_sample_from_profile)

        # compute the likelihood of the most probable root sequence
        self.tree.sequence_LH = np.choose(idxs, self.tree.root.joint_Lx.T)
        self.tree.sequence_joint_LH = (self.tree.sequence_LH*self.multiplicity).sum()
        self.tree.root.cseq = seq
        self.tree.root.seq_idx = idxs
        if final:
            if self.is_vcf:
                self.tree.root.sequence = self.dict_sequence(self.tree.root)
            else:
                self.tree.root.sequence = self.expanded_sequence(self.tree.root)

        self.logger("TreeAnc._ml_anc_joint: Walking down the tree, computing maximum likelihood sequences...",3)
        # for each node, resolve the conditioning on the parent node
        for node in self.tree.find_clades(order='preorder'):

            # root node has no mutations, everything else has been alread y set
            if node.up is None:
                node.mutations = []
                continue

            # choose the value of the Cx(i), corresponding to the state of the
            # parent node i. This is the state of the current node
            node.seq_idx = np.choose(node.up.seq_idx, node.joint_Cx.T)
            # reconstruct seq, etc
            tmp_sequence = np.choose(node.seq_idx, self.gtr.alphabet)
            if hasattr(node, 'sequence') and node.cseq is not None:
                N_diff += (tmp_sequence!=node.cseq).sum()
            else:
                N_diff += L

            node.cseq = tmp_sequence

            if final:
                node.mutations = self.get_mutations(node)
                if self.is_vcf:
                    node.sequence = self.dict_sequence(node)
                else:
                    node.sequence = self.expanded_sequence(node)


        self.logger("TreeAnc._ml_anc_joint: ...done", 3)
        if store_compressed:
            self._store_compressed_sequence_pairs()

        # do clean-up
        if not debug:
            for node in self.tree.find_clades(order='preorder'):
                del node.joint_Lx
                del node.joint_Cx
                del node.seq_idx

        return N_diff


    def _store_compressed_sequence_to_node(self, node):
        """
        make a compressed representation of a pair of sequences only counting
        the number of times a particular pair of states (e.g. (A,T)) is observed
        the the aligned sequences of parent and child.

        Parameters
        -----------

         node : PhyloTree.Clade
            Tree node. **Note** because the method operates
            on the sequences on both sides of a branch, sequence reconstruction
            must be performed prior to calling this method.

        """
        seq_pairs, multiplicity = self.gtr.compress_sequence_pair(node.up.cseq,
                                              node.cseq,
                                              pattern_multiplicity = self.multiplicity,
                                              ignore_gaps = self.ignore_gaps)
        node.compressed_sequence = {'pair':seq_pairs, 'multiplicity':multiplicity}


    def _store_compressed_sequence_pairs(self):
        """
        Traverse the tree, and for each node store the compressed sequence pair.
        **Note** sequence reconstruction should be performed prior to calling
        this method.
        """
        self.logger("TreeAnc._store_compressed_sequence_pairs...",2)
        for node in self.tree.find_clades():
            if node.up is None:
                continue
            self._store_compressed_sequence_to_node(node)
        self.logger("TreeAnc._store_compressed_sequence_pairs...done",3)


###################################################################
### Branch length
###################################################################
    def optimize_branch_len(self, **kwargs):
        self.optimize_branch_length(**kwargs)

    def optimize_branch_length(self, **kwargs):
        """
        Perform ML optimization for the branch lengths of the whole tree or any
        subtree. **Note** this method assumes that each node stores information
        about its sequence as numpy.array object (node.sequence attribute).
        Therefore, before calling this method, sequence reconstruction with
        either of the available models must be performed.

        Keyword Args
        ------------

         verbose : int
            Output detalization

         store_old : bool
            If True, the old lenths will be saved in node._old_dist attribute.
            Useful for testing, and special post-processing.

        Returns
        -------
         None, the phylogenetic tree is modified in-place.

        """

        self.logger("TreeAnc.optimize_branch_length: running branch length optimization...",1)

        verbose = 0
        store_old_dist = False

        if 'verbose' in kwargs:
            verbose = int(kwargs['verbose'])
        if 'store_old' in kwargs:
            store_old_dist = kwargs['store_old'] == True

        for node in self.tree.find_clades(order='postorder'):
            if node.up is None: continue # this is the root
            if store_old_dist:
                node._old_length = node.branch_length

            new_len = self.optimal_branch_length(node)

            if new_len < 0:
                continue

            self.logger("Optimization results: old_len=%.4f, new_len=%.4f "
                   " Updating branch length..."%(node.branch_length, new_len), 5)

            node.branch_length = new_len
            node.mutation_length=new_len

        # as branch lengths changed, the params must be fixed
        self.tree.root.up = None
        self.tree.root.dist2root = 0.0
        self._prepare_nodes()


    def optimal_branch_length(self, node):
        '''
        Calculate optimal branch length given the sequences of node and parent

        Parameters
        -----------

         node : PhyloTree.Clade
            TreeNode, attached to the branch.

        Returns
        -------

         new_len : float
            Optimal length of the given branch

        '''
        if node.up is None:
            return self.one_mutation

        parent = node.up
        if hasattr(node, 'compressed_sequence'):
            new_len = self.gtr.optimal_t_compressed(node.compressed_sequence['pair'],
                                                    node.compressed_sequence['multiplicity'])
        else:
            new_len = self.gtr.optimal_t(parent.cseq, node.cseq,
                                         pattern_multiplicity=self.multiplicity,
                                         ignore_gaps=self.ignore_gaps)
        return new_len


    def prune_short_branches(self):
        """
        If the branch length is less than the minimal value, remove the branch
        from the tree. **Requires** the ancestral sequence reconstruction
        """
        self.logger("TreeAnc.prune_short_branches: pruning short branches (max prob at zero)...", 1)
        for node in self.tree.find_clades():
            if node.up is None or node.is_terminal():
                continue

            # probability of the two seqs separated by zero time is not zero
            if self.gtr.prob_t(node.up.cseq, node.cseq, 0.0,
                               pattern_multiplicity=self.multiplicity) > 0.1:
                # re-assign the node children directly to its parent
                node.up.clades = [k for k in node.up.clades if k != node] + node.clades
                for clade in node.clades:
                    clade.up = node.up

    def optimize_sequences_and_branch_length(self,*args, **kwargs):
        """This method is a schortcut for :py:meth:`optimize_seq_and_branch_len`

        Iteratively set branch lengths and reconstruct ancestral sequences until
        the values of either former or latter do not change. The algorithm assumes
        knowing only the topology of the tree, and requires that sequences are assigned
        to all leaves of the tree. The first step is to pre-reconstruct ancestral
        states using Fitch reconstruction algorithm or ML using existing branch length
        estimates. Then, optimize branch lengths and re-do reconstruction until
        convergence using ML method.
        """
        self.optimize_seq_and_branch_len(*args,**kwargs)

    def optimize_seq_and_branch_len(self,reuse_branch_len=True,prune_short=True,
                                    max_iter=5, infer_gtr=False, **kwargs):
        """
        Iteratively set branch lengths and reconstruct ancestral sequences until
        the values of either former or latter do not change. The algorithm assumes
        knowing only the topology of the tree, and requires that sequences are assigned
        to all leaves of the tree. The first step is to pre-reconstruct ancestral
        states using Fitch reconstruction algorithm or ML using existing branch length
        estimates. Then, optimize branch lengths and re-do reconstruction until
        convergence using ML method.

        Parameters
        -----------

         reuse_branch_len : bool, default True
            If True, rely on the initial branch lenghts, and start with the
            Maximum-likelihood ancestral sequence inference using existing branch
            lengths. Otherwise, initial reconstruction of ancestral states with
            Fitch algorithm, which uses only the tree topology.

         prune_short : bool, default True
            If True, the branches with zero optimal length will be pruned from
            the tree hence creating polytomies. The polytomies could be further
            processde using resolve_polytomies from the TreeTime class.

        """
        self.logger("TreeAnc.optimize_sequences_and_branch_length: sequences...", 1)
        if reuse_branch_len:
            N_diff = self.reconstruct_anc(method='ml', infer_gtr=infer_gtr, **kwargs)
        else:
            N_diff = self.reconstruct_anc(method='fitch', infer_gtr=infer_gtr, **kwargs)

        self.optimize_branch_len(verbose=0, store_old=False)

        n = 0
        while n<max_iter:
            n += 1
            if prune_short:
                self.prune_short_branches()
            N_diff = self.reconstruct_anc(method='ml', infer_gtr=False,**kwargs)

            self.logger("TreeAnc.optimize_sequences_and_branch_length: Iteration %d."
                   " #Nuc changed since prev reconstructions: %d" %(n, N_diff), 2)

            if N_diff < 1:
                break
            self.optimize_branch_len(verbose=0, store_old=False)

        self.tree.unconstrained_sequence_LH = (self.tree.sequence_LH*self.multiplicity).sum()
        self._prepare_nodes() # fix dist2root and up-links after reconstruction
        self.logger("TreeAnc.optimize_sequences_and_branch_length: Unconstrained sequence LH:%f" % self.tree.unconstrained_sequence_LH , 2)
        return

###############################################################################
### Utility functions
###############################################################################
    def get_reconstructed_alignment(self):
        """
        Get the multiple sequence alignment including reconstructed sequences for
        the internal nodes.
        """
        from Bio.Align import MultipleSeqAlignment
        from Bio.Seq import Seq
        from Bio.SeqRecord import SeqRecord
        self.logger("TreeAnc.get_reconstructed_alignment ...",2)
        if not hasattr(self.tree.root, 'sequence'):
            self.logger("TreeAnc.reconstructed_alignment... reconstruction not yet done",3)
            self.reconstruct_anc('ml')

        new_aln = MultipleSeqAlignment([SeqRecord(id=n.name, seq=Seq("".join(n.sequence)), description="")
                                        for n in self.tree.find_clades()])

        return new_aln

<<<<<<< HEAD
    def get_tree_dict(self, keep_var_ambigs=False):
=======
    def get_tree_dict(self):
>>>>>>> 4ce847d1
        """
        For VCF-based objects, returns a nested dict with all information required to
        reconstruct sequences for all nodes (terminal and internal) in the format:
        {'reference':'AGCTCGA..A',
         'sequences': { 'seq1':{4:'A', 7:'-'}, 'seq2':{100:'C'} },
<<<<<<< HEAD
         'positions': [1,4,7,10,100...],
         'inferred_const_sites': [7,100....]     <this is optional>
        }
         self.inferred_const_sites

        Reference being the reference sequence to which the variable sites are mapped;
        sequence containing a dict for each sequence with the position and base of
        mutations; and positions containing a list of all the variable positions.
        If included, inferred_const_sites is positions that were constant except
        ambiguous bases, which were converted into constant sites (ex: 'AAAN' -> 'AAAA')

        keep_var_ambigs : boolean
            If true, generates dict sequence based on the *original* _compressed_ sequence, which
            may include ambiguities. Note sites that only have 1 unambiguous base and ambiguous
            bases ("AAAAANN") are stripped of ambiguous bases *before* compression, so ambiguous
            bases will *not* be preserved.
=======
         'positions': [1,4,7,10,100...] }

        reference being the reference sequence to which the variable sites are mapped,
        sequence containing a dict for each sequence with the position and base of
        mutations, and positions containing a list of all the variable positions
>>>>>>> 4ce847d1

        EBH 7 Dec 2017
        """
        if self.is_vcf:
            tree_dict = {}
            tree_dict['reference'] = self.ref
            tree_dict['positions'] = self.var_positions

            tree_aln = {}
            for n in self.tree.find_clades():
                if hasattr(n, 'sequence'):
<<<<<<< HEAD
                    if keep_var_ambigs: #regenerate dict to include ambig bases
                        tree_aln[n.name] = self.dict_sequence(n, keep_var_ambigs)
                    else:
                        tree_aln[n.name] = n.sequence

            tree_dict['sequences'] = tree_aln

            if len(self.inferred_const_sites) != 0:
                tree_dict['inferred_const_sites'] = self.inferred_const_sites

=======
                    tree_aln[n.name] = n.sequence
            tree_dict['sequences'] = tree_aln

>>>>>>> 4ce847d1
            return tree_dict
        else:
            raise("A dict can only be returned for trees created with VCF-input!")


if __name__=="__main__":

    from Bio import Phylo
    from StringIO import StringIO
    from Bio import Phylo,AlignIO

    tiny_tree = Phylo.read(StringIO("((A:.0060,B:.30)C:.030,D:.020)E:.004;"), 'newick')
    tiny_aln = AlignIO.read(StringIO(">A\nAAAAAAAAAAAAAAAAAAAAAAAAAAAAAAAAAAAAAAAAAAAAAAAAAAAAAAAAAAAAAAAAAAAAAAAAAAAAAAAAAAAAAAAAAAAAAAAAAAAAAAAAAAAAAAAAAAAAAAAAAAAAAAAAAAAAAAAAAAAAAAAAAAAAAAAAAAAAAAAAAAAAAAAAAAAAAAAAAAAAAAAAAAAAAAAAAAAAAAAAAAAAAAAAAAAAAAAAAAAAAAAAAAAAAAAAAAAAAAAAAAAAAAAAAAAAAAAACCCCCCCCCCCCCCCCCCCCCCCCCCCCCCCCCCCCCCCCCCCCCCCCCCCCCCCCCCCCCCCCCCCCCCCCCCCCCCCCCCCCCCCCCCCCCCCCCCCCCCCCCCCCCCCCCCCCCCCCCCCCCCCCCCCCCCCCCCCCCCCCCCCCCCCCCCCCCCCCCCCCCCCCCCCCCCCCCCCCCCCCCCCCCCCCCCCCCCCCCCCCCCCCCCCCCCCCCCCCCCCCCCCCCCCCCCCCCCCCCCCCCCCCCCCCCCCCGGGGGGGGGGGGGGGGGGGGGGGGGGGGGGGGGGGGGGGGGGGGGGGGGGGGGGGGGGGGGGGGGGGGGGGGGGGGGGGGGGGGGGGGGGGGGGGGGGGGGGGGGGGGGGGGGGGGGGGGGGGGGGGGGGGGGGGGGGGGGGGGGGGGGGGGGGGGGGGGGGGGGGGGGGGGGGGGGGGGGGGGGGGGGGGGGGGGGGGGGGGGGGGGGGGGGGGGGGGGGGGGGGGGGGGGGGGGGGGGGGGGGGGGGGGGGGGGTTTTTTTTTTTTTTTTTTTTTTTTTTTTTTTTTTTTTTTTTTTTTTTTTTTTTTTTTTTTTTTTTTTTTTTTTTTTTTTTTTTTTTTTTTTTTTTTTTTTTTTTTTTTTTTTTTTTTTTTTTTTTTTTTTTTTTTTTTTTTTTTTTTTTTTTTTTTTTTTTTTTTTTTTTTTTTTTTTTTTTTTTTTTTTTTTTTTTTTTTTTTTTTTTTTTTTTTTTTTTTTTTTTTTTTTTTTTTTTTTTTTTTTTTTTTTTTT\n"
                                     ">B\nAAAAAAAAAAAAAAAAAAAAAAAAAAAAAAAAAAAAAAAAAAAAAAAAAAAAAAAAAAAAAAAACCCCCCCCCCCCCCCCCCCCCCCCCCCCCCCCCCCCCCCCCCCCCCCCCCCCCCCCCCCCCCCCGGGGGGGGGGGGGGGGGGGGGGGGGGGGGGGGGGGGGGGGGGGGGGGGGGGGGGGGGGGGGGGGTTTTTTTTTTTTTTTTTTTTTTTTTTTTTTTTTTTTTTTTTTTTTTTTTTTTTTTTTTTTTTTTAAAAAAAAAAAAAAAAAAAAAAAAAAAAAAAAAAAAAAAAAAAAAAAAAAAAAAAAAAAAAAAACCCCCCCCCCCCCCCCCCCCCCCCCCCCCCCCCCCCCCCCCCCCCCCCCCCCCCCCCCCCCCCCGGGGGGGGGGGGGGGGGGGGGGGGGGGGGGGGGGGGGGGGGGGGGGGGGGGGGGGGGGGGGGGGTTTTTTTTTTTTTTTTTTTTTTTTTTTTTTTTTTTTTTTTTTTTTTTTTTTTTTTTTTTTTTTTAAAAAAAAAAAAAAAAAAAAAAAAAAAAAAAAAAAAAAAAAAAAAAAAAAAAAAAAAAAAAAAACCCCCCCCCCCCCCCCCCCCCCCCCCCCCCCCCCCCCCCCCCCCCCCCCCCCCCCCCCCCCCCCGGGGGGGGGGGGGGGGGGGGGGGGGGGGGGGGGGGGGGGGGGGGGGGGGGGGGGGGGGGGGGGGTTTTTTTTTTTTTTTTTTTTTTTTTTTTTTTTTTTTTTTTTTTTTTTTTTTTTTTTTTTTTTTTAAAAAAAAAAAAAAAAAAAAAAAAAAAAAAAAAAAAAAAAAAAAAAAAAAAAAAAAAAAAAAAACCCCCCCCCCCCCCCCCCCCCCCCCCCCCCCCCCCCCCCCCCCCCCCCCCCCCCCCCCCCCCCCGGGGGGGGGGGGGGGGGGGGGGGGGGGGGGGGGGGGGGGGGGGGGGGGGGGGGGGGGGGGGGGGTTTTTTTTTTTTTTTTTTTTTTTTTTTTTTTTTTTTTTTTTTTTTTTTTTTTTTTTTTTTTTTT\n"
                                     ">C\nAAAAAAAAAAAAAAAACCCCCCCCCCCCCCCCGGGGGGGGGGGGGGGGTTTTTTTTTTTTTTTTAAAAAAAAAAAAAAAACCCCCCCCCCCCCCCCGGGGGGGGGGGGGGGGTTTTTTTTTTTTTTTTAAAAAAAAAAAAAAAACCCCCCCCCCCCCCCCGGGGGGGGGGGGGGGGTTTTTTTTTTTTTTTTAAAAAAAAAAAAAAAACCCCCCCCCCCCCCCCGGGGGGGGGGGGGGGGTTTTTTTTTTTTTTTTAAAAAAAAAAAAAAAACCCCCCCCCCCCCCCCGGGGGGGGGGGGGGGGTTTTTTTTTTTTTTTTAAAAAAAAAAAAAAAACCCCCCCCCCCCCCCCGGGGGGGGGGGGGGGGTTTTTTTTTTTTTTTTAAAAAAAAAAAAAAAACCCCCCCCCCCCCCCCGGGGGGGGGGGGGGGGTTTTTTTTTTTTTTTTAAAAAAAAAAAAAAAACCCCCCCCCCCCCCCCGGGGGGGGGGGGGGGGTTTTTTTTTTTTTTTTAAAAAAAAAAAAAAAACCCCCCCCCCCCCCCCGGGGGGGGGGGGGGGGTTTTTTTTTTTTTTTTAAAAAAAAAAAAAAAACCCCCCCCCCCCCCCCGGGGGGGGGGGGGGGGTTTTTTTTTTTTTTTTAAAAAAAAAAAAAAAACCCCCCCCCCCCCCCCGGGGGGGGGGGGGGGGTTTTTTTTTTTTTTTTAAAAAAAAAAAAAAAACCCCCCCCCCCCCCCCGGGGGGGGGGGGGGGGTTTTTTTTTTTTTTTTAAAAAAAAAAAAAAAACCCCCCCCCCCCCCCCGGGGGGGGGGGGGGGGTTTTTTTTTTTTTTTTAAAAAAAAAAAAAAAACCCCCCCCCCCCCCCCGGGGGGGGGGGGGGGGTTTTTTTTTTTTTTTTAAAAAAAAAAAAAAAACCCCCCCCCCCCCCCCGGGGGGGGGGGGGGGGTTTTTTTTTTTTTTTTAAAAAAAAAAAAAAAACCCCCCCCCCCCCCCCGGGGGGGGGGGGGGGGTTTTTTTTTTTTTTTT\n"
                                     ">D\nAAAACCCCGGGGTTTTAAAACCCCGGGGTTTTAAAACCCCGGGGTTTTAAAACCCCGGGGTTTTAAAACCCCGGGGTTTTAAAACCCCGGGGTTTTAAAACCCCGGGGTTTTAAAACCCCGGGGTTTTAAAACCCCGGGGTTTTAAAACCCCGGGGTTTTAAAACCCCGGGGTTTTAAAACCCCGGGGTTTTAAAACCCCGGGGTTTTAAAACCCCGGGGTTTTAAAACCCCGGGGTTTTAAAACCCCGGGGTTTTAAAACCCCGGGGTTTTAAAACCCCGGGGTTTTAAAACCCCGGGGTTTTAAAACCCCGGGGTTTTAAAACCCCGGGGTTTTAAAACCCCGGGGTTTTAAAACCCCGGGGTTTTAAAACCCCGGGGTTTTAAAACCCCGGGGTTTTAAAACCCCGGGGTTTTAAAACCCCGGGGTTTTAAAACCCCGGGGTTTTAAAACCCCGGGGTTTTAAAACCCCGGGGTTTTAAAACCCCGGGGTTTTAAAACCCCGGGGTTTTAAAACCCCGGGGTTTTAAAACCCCGGGGTTTTAAAACCCCGGGGTTTTAAAACCCCGGGGTTTTAAAACCCCGGGGTTTTAAAACCCCGGGGTTTTAAAACCCCGGGGTTTTAAAACCCCGGGGTTTTAAAACCCCGGGGTTTTAAAACCCCGGGGTTTTAAAACCCCGGGGTTTTAAAACCCCGGGGTTTTAAAACCCCGGGGTTTTAAAACCCCGGGGTTTTAAAACCCCGGGGTTTTAAAACCCCGGGGTTTTAAAACCCCGGGGTTTTAAAACCCCGGGGTTTTAAAACCCCGGGGTTTTAAAACCCCGGGGTTTTAAAACCCCGGGGTTTTAAAACCCCGGGGTTTTAAAACCCCGGGGTTTTAAAACCCCGGGGTTTTAAAACCCCGGGGTTTTAAAACCCCGGGGTTTTAAAACCCCGGGGTTTTAAAACCCCGGGGTTTTAAAACCCCGGGGTTTTAAAACCCCGGGGTTTTAAAACCCCGGGGTTTTAAAACCCCGGGGTTTT\n"
                                     ">E\nACGTACGTACGTACGTACGTACGTACGTACGTACGTACGTACGTACGTACGTACGTACGTACGTACGTACGTACGTACGTACGTACGTACGTACGTACGTACGTACGTACGTACGTACGTACGTACGTACGTACGTACGTACGTACGTACGTACGTACGTACGTACGTACGTACGTACGTACGTACGTACGTACGTACGTACGTACGTACGTACGTACGTACGTACGTACGTACGTACGTACGTACGTACGTACGTACGTACGTACGTACGTACGTACGTACGTACGTACGTACGTACGTACGTACGTACGTACGTACGTACGTACGTACGTACGTACGTACGTACGTACGTACGTACGTACGTACGTACGTACGTACGTACGTACGTACGTACGTACGTACGTACGTACGTACGTACGTACGTACGTACGTACGTACGTACGTACGTACGTACGTACGTACGTACGTACGTACGTACGTACGTACGTACGTACGTACGTACGTACGTACGTACGTACGTACGTACGTACGTACGTACGTACGTACGTACGTACGTACGTACGTACGTACGTACGTACGTACGTACGTACGTACGTACGTACGTACGTACGTACGTACGTACGTACGTACGTACGTACGTACGTACGTACGTACGTACGTACGTACGTACGTACGTACGTACGTACGTACGTACGTACGTACGTACGTACGTACGTACGTACGTACGTACGTACGTACGTACGTACGTACGTACGTACGTACGTACGTACGTACGTACGTACGTACGTACGTACGTACGTACGTACGTACGTACGTACGTACGTACGTACGTACGTACGTACGTACGTACGTACGTACGTACGTACGTACGTACGTACGTACGTACGTACGTACGTACGTACGTACGTACGTACGTACGTACGTACGTACGTACGTACGTACGTACGTACGTACGTACGTACGTACGTACGTACGTACGTACGTACGTACGTACGTACGTACGTACGTACGTACGTACGTACGT\n"), 'fasta')

    mygtr = GTR.custom(alphabet = np.array(['A', 'C', 'G', 'T']),
                       pi = np.array([0.25, 0.95, 0.005, 0.05]), W=np.ones((4,4)))

    myTree = TreeAnc(gtr=mygtr, tree = tiny_tree,
                        aln =tiny_aln, verbose = 4)

    logLH = myTree.ancestral_likelihood()
    LH = np.exp(logLH)
    print ("Net probability (for all possible realizations): " + str(np.exp(logLH).sum()))
    print (np.exp(logLH))<|MERGE_RESOLUTION|>--- conflicted
+++ resolved
@@ -79,13 +79,10 @@
         self.fill_overhangs = fill_overhangs
         self.is_vcf = False  #this is set true when aln is set, if aln is dict
         self.var_positions = None #set during seq compression, if aln is dict
-<<<<<<< HEAD
         self.inferred_const_sites = [] #keeps track of pos where ambig sites replaced with base
 
         #This preserves original compressed sequence so ambiguous positions can be recovered later
         self.ambigPos = {}
-=======
->>>>>>> 4ce847d1
 
         self.ignore_gaps = ignore_gaps
         self.set_gtr(gtr if gtr is not None else 'JC69', **kwargs)
@@ -306,20 +303,15 @@
         failed_leaves= 0
         if type(self.aln) is dict:
             dic_aln = self.aln
-<<<<<<< HEAD
             self.seq_len = len(self.ref)
-=======
->>>>>>> 4ce847d1
         else:
             dic_aln = {k.name: seq_utils.seq2array(k.seq, fill_overhangs=self.fill_overhangs,
                                                    ambiguous_character=self.gtr.ambiguous)
                                 for k in self.aln} #
-<<<<<<< HEAD
             self.seq_len = self.aln.get_alignment_length()
 
         self.one_mutation = 1.0/self.seq_len
-=======
->>>>>>> 4ce847d1
+
 
         # loop over tree,
         for l in self.tree.find_clades():
@@ -336,12 +328,6 @@
                     break
             else: # could not assign sequence for internal node - is OK
                 pass
-
-        if type(self.aln) is dict:
-            self.seq_len = len(self.ref)
-        else:
-            self.seq_len = self.aln.get_alignment_length()
-        self.one_mutation = 1.0/self.seq_len
 
         if failed_leaves:
             self.logger("***WARNING: TreeAnc: %d nodes don't have a matching sequence in the alignment. POSSIBLE ERROR."%failed_leaves, 0, warn=True)
@@ -480,12 +466,9 @@
         # so do it explicitly
         if type(self.aln) is dict:
             seq_reduce_align = {seqNames[i]:self.reduced_alignment[i] for i in xrange(len(seqNames)) }
-<<<<<<< HEAD
             #This copy of the compressed sequences can be used to recover Ambiguous variable positions later
             #after all other processing has been done (see "recover_var_ambigs")
             self.ambigPos = {seqNames[i]:self.reduced_alignment[i] for i in xrange(len(seqNames)) }
-=======
->>>>>>> 4ce847d1
             for n in self.tree.find_clades():
                 if hasattr(n, 'sequence'):
                     n.cseq = seq_reduce_align[n.name]
@@ -563,7 +546,6 @@
         positions.sort()
         self.var_positions = positions
 
-<<<<<<< HEAD
         #We need to find all sites that will be considered as 'constant' after compression
         #in make_reduced_alignment. Sites in the VCF (variable sites) may NOT be variable
         #after compression.
@@ -627,12 +609,6 @@
         bases = np.unique(refMod)
         refMod[actualVar] = "."
         #refMod[positions] = "."
-=======
-        #remove variable sites from Ref to get constant site positions
-        refMod = np.array(list(self.ref), 'S1')
-        bases = np.unique(refMod)
-        refMod[positions] = "."
->>>>>>> 4ce847d1
 
         #find out location of constant sites and store these
         constantLocs = { base:np.where(refMod==base)[0].tolist() for base in bases }
@@ -659,12 +635,9 @@
         positionsAndConst = positions[:]
         i = 0
         while len(sortFirstPos) != 0:
-<<<<<<< HEAD
             if sortFirstPos[0] in positions: #don't add if already there (a 'hidden' const site)
                 sortFirstPos.pop(0)
                 continue
-=======
->>>>>>> 4ce847d1
             if len(positionsAndConst) == i or positionsAndConst[i] > sortFirstPos[0]:
                 positionsAndConst.insert(i, sortFirstPos.pop(0))
             i+=1
@@ -895,35 +868,6 @@
 
         return seq
 
-    def dict_sequence(self, node):
-        """
-        For VCF-based TreeAnc objects, we do not want to store the entire
-        sequence on every node - not space efficient! Instead, return the dict
-        of mutation locations for this sequence. This is used in place of
-        'expanded_sequence' for VCF-based obj throughout TreeAnc. However, users
-        can still call 'expanded_sequence' if they do actually want the whole thing!
-
-        Parameters
-        ----------
-         node  : PhyloTree.Clade
-            Tree node
-
-        Returns
-        -------
-         seq : dict
-            dict where keys are position and value is the mutation
-
-        EBH 6 Dec 2017
-        """
-        seq = {}
-
-        for pos in self.var_positions:
-            cseqLoc = self.full_to_reduced_sequence_map[pos]
-            base = node.cseq[cseqLoc]
-            if self.ref[pos] != base:
-                seq[pos] = base
-
-        return seq
 
     def dict_sequence(self, node, keep_var_ambigs=False):
         """
@@ -1643,17 +1587,12 @@
 
         return new_aln
 
-<<<<<<< HEAD
     def get_tree_dict(self, keep_var_ambigs=False):
-=======
-    def get_tree_dict(self):
->>>>>>> 4ce847d1
         """
         For VCF-based objects, returns a nested dict with all information required to
         reconstruct sequences for all nodes (terminal and internal) in the format:
         {'reference':'AGCTCGA..A',
          'sequences': { 'seq1':{4:'A', 7:'-'}, 'seq2':{100:'C'} },
-<<<<<<< HEAD
          'positions': [1,4,7,10,100...],
          'inferred_const_sites': [7,100....]     <this is optional>
         }
@@ -1670,13 +1609,6 @@
             may include ambiguities. Note sites that only have 1 unambiguous base and ambiguous
             bases ("AAAAANN") are stripped of ambiguous bases *before* compression, so ambiguous
             bases will *not* be preserved.
-=======
-         'positions': [1,4,7,10,100...] }
-
-        reference being the reference sequence to which the variable sites are mapped,
-        sequence containing a dict for each sequence with the position and base of
-        mutations, and positions containing a list of all the variable positions
->>>>>>> 4ce847d1
 
         EBH 7 Dec 2017
         """
@@ -1688,7 +1620,6 @@
             tree_aln = {}
             for n in self.tree.find_clades():
                 if hasattr(n, 'sequence'):
-<<<<<<< HEAD
                     if keep_var_ambigs: #regenerate dict to include ambig bases
                         tree_aln[n.name] = self.dict_sequence(n, keep_var_ambigs)
                     else:
@@ -1699,11 +1630,6 @@
             if len(self.inferred_const_sites) != 0:
                 tree_dict['inferred_const_sites'] = self.inferred_const_sites
 
-=======
-                    tree_aln[n.name] = n.sequence
-            tree_dict['sequences'] = tree_aln
-
->>>>>>> 4ce847d1
             return tree_dict
         else:
             raise("A dict can only be returned for trees created with VCF-input!")
