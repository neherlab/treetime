--- conflicted
+++ resolved
@@ -83,13 +83,12 @@
         self.one_mutation = None
         self.fill_overhangs = fill_overhangs
         self.is_vcf = False  #this is set true when aln is set, if aln is dict
-<<<<<<< HEAD
+
         self.var_positions = None #set during seq compression, if aln is dict
         self.inferred_const_sites = [] #keeps track of pos where ambig sites replaced with base
         #This preserves original compressed sequence so ambiguous positions can be recovered later
         self.ambigPos = {}
-=======
->>>>>>> b0884850
+
         self.seq_multiplicity = {} if seq_multiplicity is None else seq_multiplicity
 
         self.ignore_gaps = ignore_gaps
@@ -479,15 +478,13 @@
         # for dict we cannot assume this is in the same order, as it does below!
         # so do it explicitly
         if type(self.aln) is dict:
-<<<<<<< HEAD
-            seq_reduce_align = {seqNames[i]:self.reduced_alignment[i] for i in xrange(len(seqNames)) }
+            seq_reduce_align = {n:self.reduced_alignment[i]
+                                for i, n in enumerate(seqNames)}
             #This copy of the compressed sequences can be used to recover Ambiguous variable positions later
             #after all other processing has been done (see "recover_var_ambigs")
-            self.ambigPos = {seqNames[i]:self.reduced_alignment[i] for i in xrange(len(seqNames)) }
-=======
-            seq_reduce_align = {n:self.reduced_alignment[i]
+            self.ambigPos = {n:self.reduced_alignment[i]
                                 for i, n in enumerate(seqNames)}
->>>>>>> b0884850
+
             for n in self.tree.find_clades():
                 if hasattr(n, 'sequence'):
                     n.cseq = seq_reduce_align[n.name]
@@ -625,126 +622,6 @@
                     c.mutation_length=c.branch_length
                 c.dist2root = c.up.dist2root + c.mutation_length
 
-<<<<<<< HEAD
-    def pre_load_vcf(self):
-        """
-        If using a VCF file, avoid iterating over all the constant site when
-        creating the compressed sequence by pre-loading all the constant sites
-        into the alignment_patterns object and iterating only over variable sites
-        (plus the first occurance of each const site to include it in compressed alignment)
-        EBH 1 Dec 2017
-        """
-        #get location of variable sites
-        positions = []
-        for key,val in self.aln.iteritems():
-            positions += val.keys()
-        positions = list(set(positions))
-        positions.sort()
-        self.var_positions = positions
-
-        #We need to find all sites that will be considered as 'constant' after compression
-        #in make_reduced_alignment. Sites in the VCF (variable sites) may NOT be variable
-        #after compression.
-        #This allows us to see where in the compressed alignment constant sites will be.
-        #Here we track both 'actually variant' sites and 'secretly constant' sites, which is
-        #a little redundant, but ensures it's catching everything...
-        #
-        #Examples:
-        # Ref   Alt  Sequence
-        # G     A    AAAAAAA     Variant in the VCF as variant against the Ref, but
-        #                        as it is invariant in the alignment, is 'constant'
-        # G     A    GGGNNGG     During compression N will be turned to G, so 'constant'
-        # G     A    AAANNAA     Same as above, but N will be turned to A
-        #
-        #We use secretConstN to record what the 'constant' base should be. In example 3,
-        #we want to count this site as constant for 'AAAAAAA', not as the Ref would imply
-        #('GGGGGGG'), so we will later (temporarily) change the Ref sequence at this base
-        #to 'A'.
-
-        #invert dict so position is key and value is all non-Ref sites
-        inv_map ={}
-        for k,v in self.aln.iteritems():
-            for pos, bs in v.iteritems():
-                inv_map[pos] = inv_map.get(pos, [])
-                inv_map[pos].append(bs)
-
-        secretConstN = {}
-        secretConst = []
-        actualVar = []
-        #Go through and figure out what every position is
-        for pos, bs in inv_map.iteritems():
-            if len(bs) == len(self.aln): #all seqs var at this site
-                bases = np.unique(bs)
-                noNs = "".join(bases).replace('N','')
-                if len(noNs) < 2:  #there is only 1 base other than N, or 0 bases other than N
-                    secretConst.append(pos)
-                    if len(noNs)==1 and 'N' in bases:    #if it's constant with Ns (NOT only Ns..)
-                        secretConstN[pos] = noNs   #keep track of what constant site will be
-                else:
-                    actualVar.append(pos) #there are 2 'alt' bases (prob 1 is '-')
-            else:
-                bases = np.unique(bs)
-                if len(bases) == 1 and 'N' in bases: #only one alt, and it is N
-                    secretConst.append(pos) #then it will be made constant
-                    secretConstN[pos] = self.ref[pos]  #constant site will be ref, but ensure this
-                else:
-                    actualVar.append(pos)
-
-        #remove variable sites from Ref to get constant site positions
-        refMod = np.array(list(self.ref), 'S1')
-        #For 'hidden' constant sites, replace the base in Ref for now
-        #So that it records them properly.
-        seq1 = self.aln.keys()[0]
-        for pos in secretConst:
-            if pos in secretConstN:
-                refMod[pos] = secretConstN[pos]
-            else:
-                refMod[pos] = self.aln[seq1][pos]
-
-        #only remove 'real' variable sites, keep 'hidden' const sites in
-        bases = np.unique(refMod)
-        refMod[actualVar] = "."
-        #refMod[positions] = "."
-
-        #find out location of constant sites and store these
-        constantLocs = { base:np.where(refMod==base)[0].tolist() for base in bases }
-        #Find first occurance of each, this will dictate processing order
-        firstPos = {key:val[0] for key,val in constantLocs.iteritems() }
-        #Find out order to process them in
-        bases = [key for key,value in sorted(firstPos.iteritems(), key=lambda(k,v): (v,k)) ]
-        #Find out where they will be in compressed alignment - once other const sites are removed!
-        compressedLoc = {}
-        for base in bases:
-            newLocations = np.where(refMod==base)[0]   #find out where they are now
-            compressedLoc[base] = newLocations[0]   #find first occurance - this is location
-            refMod = np.delete(refMod, newLocations[1:])    #delete all other occurances so that subsequent bases are in right place
-
-        #This becomes the base of alignment_patterns:
-        aln_pattern_start = {base*len(self.aln):(compressedLoc[base], constantLocs[base]) for base in bases}
-
-        #Now add the original first occurance to the list of variable positions so we iterate over them too
-        #(so they go into reduced alignment)
-        #This more complex code avoids sorting positions twice! (>4million length)
-        #Because assume 1st occurance of const sites is in first few bases
-        sortFirstPos = firstPos.values()
-        sortFirstPos.sort()
-        positionsAndConst = positions[:]
-        i = 0
-        while len(sortFirstPos) != 0:
-            if sortFirstPos[0] in positions: #don't add if already there (a 'hidden' const site)
-                sortFirstPos.pop(0)
-                continue
-            if len(positionsAndConst) == i or positionsAndConst[i] > sortFirstPos[0]:
-                positionsAndConst.insert(i, sortFirstPos.pop(0))
-            i+=1
-
-        #Invert dict of first constant position so can locate by position
-        inv_firstPos = dict([v,k] for k,v in firstPos.iteritems())
-
-        return aln_pattern_start, positionsAndConst, inv_firstPos
-=======
->>>>>>> b0884850
-
 
 ####################################################################
 ## END SET-UP
@@ -998,16 +875,12 @@
         """
         seq = {}
 
-<<<<<<< HEAD
         nodeseq = node.cseq
         if keep_var_ambigs and self.ambigPos and node.is_terminal():
             #use the original compressed sequence with ambiguous positions
             nodeseq = self.ambigPos[node.name]
 
-        for pos in self.var_positions:
-=======
         for pos in self.nonref_positions:
->>>>>>> b0884850
             cseqLoc = self.full_to_reduced_sequence_map[pos]
             base = nodeseq[cseqLoc]
             if self.ref[pos] != base:
