from __future__ import print_function, division
import time
import config as ttconf
from Bio import Phylo
from Bio import AlignIO
import numpy as np
from gtr import GTR
import seq_utils
from version import tt_version as __version__
try:
    from itertools import izip
except ImportError:  #python3.x
    izip = zip


class TreeAnc(object):
    """
    Class defines simple tree object with basic interface methods: reading and
    saving from/to files, initializing leaves with sequences from the
    alignment, making ancestral state inferrence
    """

    def __init__(self, tree=None, aln=None, gtr=None, fill_overhangs=True,
                ref=None, verbose = ttconf.VERBOSE, ignore_gaps=True,
                convert_upper=True, seq_multiplicity=None, log=None, **kwargs):
        """
        TreeAnc constructor. It prepares tree, attach sequences to the leaf nodes,
        and sets some configuration parameters.

        Parameters
        ----------

         tree : str, Bio.Phylo.Tree
            Phylogenetic tree. String passed is interpreted as a filename to
            construct the Biopython tree.

         aln : str, Bio.Align.MultipleSequenceAlignment
            Sequence alignment. If a string passed, it is interpreted as the
            filename to read Biopython alignment from.

         gtr : str, GTR
            gtr model object. If string passed, it is interpreted as the type of
            the GTR model. A new GTR instance will be created for this type.
           **Note** some GTR types require additional configuration parameters.
           If the new GTR is being instantiated, these parameters are expected
           to be passed as kwargs. If nothing is passed, the default values are
           used, which might cause unexpected results.

         fill_overhangs : bool
            In some cases, the missing data on both ends of the alignment is
            filled with the gap sign('-'). As we suppose that the most
            appropriate way to deal with the missing data is to assign it to the
            "unknown" character ('N' for nucleotides, 'X' for aminoacids). If the
            parameter is set to True, the end-gaps are converted to unknown
            symbols. Otherwise, the alignment is treated as-is

         ignore_gaps: bool
            ignore gaps in branch length calculations

         verbose : int
            verbosity level as number from 0 (lowest) to 10 (highest).

         seq_multiplicity: dict
            if individual nodes in the tree correspond to multiple sampled sequences
            (i.e. read count in a deep sequencing experiment), these can be
            specified as a dictionary

        Keyword Args
        ------------

          Keyword arguments to construct GTR model

        """
        if tree is None:
            raise TypeError("TreeAnc requires a tree!")
        self.__version__ = __version__
        self.t_start = time.time()
        self.verbose = verbose
        self.log=log
        self.logger("TreeAnc: set-up",1)
        self._internal_node_count = 0
        self.use_mutation_length=False
        self.one_mutation = None
        self.fill_overhangs = fill_overhangs
        self.is_vcf = False  #this is set true when aln is set, if aln is dict
        self.var_positions = None #set during seq compression, if aln is dict
<<<<<<< HEAD
        self.inferred_const_sites = [] #keeps track of pos where ambig sites replaced with base

        #This preserves original compressed sequence so ambiguous positions can be recovered later
        self.ambigPos = {}
=======
        self.seq_multiplicity = {} if seq_multiplicity is None else seq_multiplicity
>>>>>>> d867a4f9

        self.ignore_gaps = ignore_gaps
        self.set_gtr(gtr if gtr is not None else 'JC69', **kwargs)

        self.tree = tree
        if tree is None:
            self.logger("TreeAnc: tree loading failed! exiting",0)
            return

        if ref is not None:
            self.ref = ref

        self.convert_upper = convert_upper
        # set alignment and attach sequences to tree.
        if aln is not None:
            self.aln = aln


    def logger(self, msg, level, warn=False):
        """
        Print log message *msg* to stdout.

        Parameters
        -----------

         msg : str
            string to print on the screen

         level : int
            log-level. Only the messages with the level higher than the
            current verbose level will be shown.

         warn : bool
            warning flag. If True, the message will be displayed
            regardless of its log-level.

        """
        if level<self.verbose or (warn and level<=self.verbose):
            dt = time.time() - self.t_start
            outstr = '\n' if level<2 else ''
            outstr+=format(dt, '4.2f')+'\t'
            outstr+= level*'-'
            outstr+=msg
            try:
                log.write(outstr+'\n')
                log.flush()
            except:
                print(outstr)


####################################################################
## SET-UP
####################################################################
    @property
    def leaves_lookup(self):
        """
        Leaves lookup is the {leaf-name:leaf-node} dictionary. It enables fast
        search of a tree leaf object by its name.
        """
        return self._leaves_lookup

    @property
    def gtr(self):
        """
        Get GTR object currently used.
        """
        return self._gtr

    @gtr.setter
    def gtr(self, value):
        """
        Set a new GTR object

        Parameters
        -----------

         value :GTR
            the new GTR object
        """
        if not isinstance(value, GTR):
            raise TypeError(" GTR instance expected")
        self._gtr = value


    def set_gtr(self, in_gtr, **kwargs):
        """
        Create new GTR model if needed, and set the model as an attribute of the
        TreeAnc class

        Parameters
        -----------

         in_gtr : str, GTR
            The gtr model to be assigned. If string is passed,
            it is understood as the name of the standard GTR model, and is
            attempted to be created through GTR.standard() interface. In case
            GTR instance is passed, it is directly set as the class attribute

        Keyword Args
    ------------

         All parameters needed for the gtr creation. If none passed, defaults are assumed.
           Refer to the particular GTR models for the exact parameter values

        """
        if type(in_gtr)==str:
            self._gtr = GTR.standard(model=in_gtr, **kwargs)
            self._gtr.logger = self.logger

        elif isinstance(in_gtr, GTR):
            self._gtr = in_gtr
            self._gtr.logger=self.logger
        else:
            self.logger("TreeAnc.gtr_setter: can't interpret GTR model", 1, warn=True)
            raise TypeError("Cannot set GTR model in TreeAnc class: GTR or "
                "string expected")

        if self._gtr.ambiguous is None:
            self.fill_overhangs=False


    @property
    def tree(self):
        """
        Get reference to the phylogenetic tree currently used by the TreeAnc.
        """
        return self._tree

    @tree.setter
    def tree(self, in_tree):
        '''
        assigns a tree to the internal self._tree variable. The tree is either
        loaded from file (if in_tree is str) or assigned (if in_tree is a Phylo.tree)
        '''
        from os.path import isfile
        if isinstance(in_tree, Phylo.BaseTree.Tree):
            self._tree = in_tree
        elif type(in_tree) in [str, unicode] and isfile(in_tree):
            try:
                self._tree=Phylo.read(in_tree, 'newick')
            except:
                fmt = in_tree.split('.')[-1]
                if fmt in ['nexus', 'nex']:
                    self._tree=Phylo.read(in_tree, 'nexus')
                else:
                    self.logger('TreeAnc: could not load tree, format needs to be nexus or newick! input was '+str(in_tree),1)
                    self._tree = None
                    return
        else:
            self.logger('TreeAnc: could not load tree! input was '+str(in_tree),1)
            self._tree = None
            return

        # remove all existing sequence attributes
        for node in self._tree.find_clades():
            if hasattr(node, "sequence"):
                node.__delattr__("sequence")
            node.original_length = node.branch_length
            node.mutation_length = node.branch_length
        self.prepare_tree()


    @property
    def aln(self):
        """
        Get the multiple sequence alignment currently used by the TreeAnc
        """
        return self._aln

    @aln.setter
    def aln(self,in_aln):
        # load alignment from file if necessary
        from os.path import isfile
        from Bio.Align import MultipleSeqAlignment
        self._aln = None
        if isinstance(in_aln, MultipleSeqAlignment):
            self._aln = in_aln
        elif type(in_aln) in [str, unicode] and isfile(in_aln):
            for fmt in ['fasta', 'phylip-relaxed', 'nexus']:
                try:
                    self._aln=AlignIO.read(in_aln, 'fasta')
                    break
                except:
                    continue
        elif type(in_aln) is dict:  #if is read in from VCF file
            self._aln = in_aln
            self.is_vcf = True

        if self._aln is None:
            self.logger("TreeAnc: loading alignment failed... ",1, warn=True)
            return

        #Convert to uppercase here, rather than in _attach_sequences_to_nodes
        #(which used to do it through seq2array in seq_utils.py)
        #so that it is controlled by param convert_upper. This way for
        #mugration (ancestral reconstruction of non-sequences), you can
        #use upper- and lower case characters for discrete states!
        if (not self.is_vcf) and self.convert_upper:
            self._aln = MultipleSeqAlignment([seq.upper() for seq in self._aln])

        if hasattr(self, '_tree'):
            self._attach_sequences_to_nodes()
        else:
            self.logger("TreeAnc.aln: sequences not yet attached to tree", 3, warn=True)

    @property
    def ref(self):
        """
        Get the str reference nucleotide sequence currently used by TreeAnc
        When having read in from a VCF, this is what variants map to
        """
        return self._ref

    @ref.setter
    def ref(self, in_ref):
        self._ref = in_ref

    def _attach_sequences_to_nodes(self):
        #print ("inside attach seq to nodes")
        '''
        For each node of the tree, check whether there is a sequence available
        in the alignment and assign this sequence as a character array
        '''
        if type(self.aln) is dict:
            self.seq_len = len(self.ref)
        else:
            self.seq_len = self.aln.get_alignment_length()
        self.one_mutation = 1.0/self.seq_len

        failed_leaves= 0
        if type(self.aln) is dict:
            dic_aln = self.aln
            self.seq_len = len(self.ref)
        else:
            dic_aln = {k.name: seq_utils.seq2array(k.seq, fill_overhangs=self.fill_overhangs,
                                                   ambiguous_character=self.gtr.ambiguous)
                                for k in self.aln} #
            self.seq_len = self.aln.get_alignment_length()

        self.one_mutation = 1.0/self.seq_len


        # loop over tree,
        for l in self.tree.find_clades():
            if l.name in dic_aln:
                l.sequence= dic_aln[l.name]
                if l.name in self.seq_multiplicity:
                    l.count = self.seq_multiplicity[l.name]
                else:
                    l.count = 1.0
            elif l.is_terminal():
                self.logger("***WARNING: TreeAnc._attach_sequences_to_nodes: NO SEQUENCE FOR LEAF: %s" % l.name, 0, warn=True)
                failed_leaves += 1
                l.sequence = seq_utils.seq2array(self.gtr.ambiguous*self.seq_len, fill_overhangs=self.fill_overhangs,
                                                 ambiguous_character=self.gtr.ambiguous)
                if failed_leaves > self.tree.count_terminals() / 3:
                    self.logger("ERROR: At least 30\\% terminal nodes cannot be assigned with a sequence!\n", 0, warn=True)
                    self.logger("Are you sure the alignment belongs to the tree?", 2, warn=True)
                    break
            else: # could not assign sequence for internal node - is OK
                pass

        if failed_leaves:
            self.logger("***WARNING: TreeAnc: %d nodes don't have a matching sequence in the alignment. POSSIBLE ERROR."%failed_leaves, 0, warn=True)

        self.make_reduced_alignment()


    def make_reduced_alignment(self):
        """
        Create the reduced alignment from the full sequences attached to (some)
        tree nodes. The methods collects all sequences from the tree nodes, creates
        the alignment, counts the multiplicity for each column of the alignment
        ('alignment pattern'), and creates the reduced alignment, where only the
        unique patterns are present. The reduced alignment and the pattern multiplicity
        are sufficient for the GTR calculations and allow to save memory on profile
        instantiation.
        The maps from full sequence to reduced sequence and back are also stored to allow
        compressing and expanding the sequences.

        The following attributes are assigned by the method:

         - full_to_reduced_sequence_map: map to reduce a sequence
         - reduced_to_full_sequence_map: map to restore sequence from reduced alignment
         - multiplicity: numpy array, which stores the pattern multiplicity for
           each position of the reduced alignment.
         - reduced_alignment: 2D numpy array, representing the alignment. Shape is
           (N x L'), where N is number of sequences, L' - number of unique alignment patterns


        In addition, each node gets

          - cseq: compressed sequence (corresponding row of the reduced alignment)

        """

        self.logger("TreeAnc: making reduced alignment...", 1)

        from collections import defaultdict

        alignment_patterns = {}

        # bind positions in real sequence to that of the reduced (compressed) sequence
        self.full_to_reduced_sequence_map = np.zeros(self.seq_len, dtype=int)

        # bind position in reduced sequence to the array of positions in real (expanded) sequence
        self.reduced_to_full_sequence_map = {}

        # create empty reduced alignment (transposed)
        tmp_reduced_aln = []

        #if is a dict, want to be efficient and not iterate over a bunch of const_sites
        #so pre-load alignment_patterns with the location of const sites!
        #and get the sites that we want to iterate over only!
        if type(self.aln) is dict:
            aln_pattern_start, positionsAndConst, inv_firstPos = self.pre_load_vcf()
            alignment_patterns = aln_pattern_start  #(being explicit)

        if type(self.aln) is dict:
            #This seems nonsensical but after revisions below this is just used for
            #getting the limits for the for loop! This allows us to loop both
            #in the same way....
            aln_transpose = positionsAndConst
            seqNames = self.aln.keys() #store seqName order to put back on tree
        else:
            # transpose real alignment, for ease of iteration
            # NOTE the order of tree traversal must be the same as below
            # for assigning the cseq attributes to the nodes.
            seqs = [n.sequence for n in self.tree.find_clades() if hasattr(n, 'sequence')]
            if len(np.unique([len(x) for x in seqs]))>1:
                self.logger("TreeAnc: Sequences differ in in length! ABORTING",0, warn=True)
                aln_transpose = None
                return
            else:
                aln_transpose = np.array(seqs).T

        for pi in xrange(len(aln_transpose)):
            if type(self.aln) is dict:
                pi = aln_transpose[pi]
                #if it is a constant site, just add it to the reduced alignment!
                if pi in inv_firstPos:
                    str_pat = inv_firstPos[pi]*len(self.aln)
                    pattern = np.array(list(str_pat), 'S1')
                    tmp_reduced_aln.append(pattern)
                    continue
                else:  #it is a variable site, do the normal code
                    pattern = [ self.aln[k][pi] if pi in self.aln[k].keys() else self.ref[pi] for k,v in self.aln.iteritems() ]
            else:
                pattern = aln_transpose[pi]

            str_pat = "".join(pattern)
            # if the column contains only one state and ambiguous nucleotides, replace
            # those with the state in other strains right away
            unique_letters = list(np.unique(pattern))
            if hasattr(self.gtr, "ambiguous"):
                if len(unique_letters)==2 and self.gtr.ambiguous in unique_letters:
                    self.inferred_const_sites.append(pi) #keep track
                    other = [c for c in unique_letters if c!=self.gtr.ambiguous][0]
                    str_pat = str_pat.replace(self.gtr.ambiguous, other)
                    unique_letters = [other]
            # if there is a mutation in this column, give it its private pattern
            # this is required when sampling mutations from reconstructed profiles.
            # otherwise, all mutations corresponding to the same pattern will be coupled.
            if len(unique_letters)>1:
                str_pat += '_%d'%pi

            # if the pattern is not yet seen,
            if str_pat not in alignment_patterns:
                # bind the index in the reduced aln, index in sequence to the pattern string
                alignment_patterns[str_pat] = (len(tmp_reduced_aln), [pi])
                # append this pattern to the reduced alignment
                tmp_reduced_aln.append(pattern)
            else:
                # if the pattern is already seen, append the position in the real
                # sequence to the reduced aln<->sequence_pos_indexes map
                alignment_patterns[str_pat][1].append(pi)

        # count how many times each column is repeated in the real alignment
        self.multiplicity = np.zeros(len(alignment_patterns))
        for p, pos in alignment_patterns.values():
            self.multiplicity[p]=len(pos)

        # create the reduced alignment as np array
        self.reduced_alignment = np.array(tmp_reduced_aln).T

        # create map to compress a sequence
        for p, pos in alignment_patterns.values():
            self.full_to_reduced_sequence_map[np.array(pos)]=p

        # create a map to reconstruct full sequence from the reduced (compressed) sequence
        for p, val in alignment_patterns.iteritems():
            alignment_patterns[p]=(val[0], np.array(val[1], dtype=int))
            self.reduced_to_full_sequence_map[val[0]]=np.array(val[1], dtype=int)

        # assign compressed sequences to all nodes of the tree, which have sequence assigned
        # for dict we cannot assume this is in the same order, as it does below!
        # so do it explicitly
        if type(self.aln) is dict:
            seq_reduce_align = {seqNames[i]:self.reduced_alignment[i] for i in xrange(len(seqNames)) }
            #This copy of the compressed sequences can be used to recover Ambiguous variable positions later
            #after all other processing has been done (see "recover_var_ambigs")
            self.ambigPos = {seqNames[i]:self.reduced_alignment[i] for i in xrange(len(seqNames)) }
            for n in self.tree.find_clades():
                if hasattr(n, 'sequence'):
                    n.cseq = seq_reduce_align[n.name]
        else:
            # NOTE the order of tree traversal must be the same as above to catch the
            # index in the reduced alignment correctly
            seq_count = 0
            for n in self.tree.find_clades():
                if hasattr(n, 'sequence'):
                    n.cseq = self.reduced_alignment[seq_count]
                    seq_count+=1

        self.logger("TreeAnc: finished reduced alignment...", 1)

    def prepare_tree(self):
        """
        Set link to parent and net distance to root for all tree nodes.
        Should be run once the tree is read and after every tree topology or branch
        length optimizations.
        """
        if self.one_mutation is None:
            self.tree.root.branch_length = 0.001
        else:
            self.tree.root.branch_length = self.one_mutation
        self.tree.root.mutation_length = self.tree.root.branch_length
        self.tree.root.mutations = []
        self.tree.ladderize()
        self._prepare_nodes()
        self._leaves_lookup = {node.name:node for node in self.tree.get_terminals()}


    def _prepare_nodes(self):
        """
        Set auxilliary parameters to every node of the tree.
        """
        self.tree.root.up = None
        self.tree.root.bad_branch=self.tree.root.bad_branch if hasattr(self.tree.root, 'bad_branch') else False
        internal_node_count = 0
        for clade in self.tree.get_nonterminals(order='preorder'): # parents first
            internal_node_count+=1
            if clade.name is None:
                clade.name = "NODE_" + format(self._internal_node_count, '07d')
                self._internal_node_count += 1
            for c in clade.clades:
                c.bad_branch=c.bad_branch if hasattr(c, 'bad_branch') else False
                c.up = clade
        self._calc_dist2root()
        self._internal_node_count = max(internal_node_count, self._internal_node_count)

    def _calc_dist2root(self):
        """
        For each node in the tree, set its root-to-node distance as dist2root
        attribute
        """
        self.tree.root.dist2root = 0.0
        for clade in self.tree.get_nonterminals(order='preorder'): # parents first
            for c in clade.clades:
                if not hasattr(c, 'mutation_length'):
                    c.mutation_length=c.branch_length
                c.dist2root = c.up.dist2root + c.mutation_length

    def pre_load_vcf(self):
        """
        If using a VCF file, avoid iterating over all the constant site when
        creating the compressed sequence by pre-loading all the constant sites
        into the alignment_patterns object and iterating only over variable sites
        (plus the first occurance of each const site to include it in compressed alignment)
        EBH 1 Dec 2017
        """
        #get location of variable sites
        positions = []
        for key,val in self.aln.iteritems():
            positions += val.keys()
        positions = list(set(positions))
        positions.sort()
        self.var_positions = positions

        #We need to find all sites that will be considered as 'constant' after compression
        #in make_reduced_alignment. Sites in the VCF (variable sites) may NOT be variable
        #after compression.
        #This allows us to see where in the compressed alignment constant sites will be.
        #Here we track both 'actually variant' sites and 'secretly constant' sites, which is
        #a little redundant, but ensures it's catching everything...
        #
        #Examples:
        # Ref   Alt  Sequence
        # G     A    AAAAAAA     Variant in the VCF as variant against the Ref, but
        #                        as it is invariant in the alignment, is 'constant'
        # G     A    GGGNNGG     During compression N will be turned to G, so 'constant'
        # G     A    AAANNAA     Same as above, but N will be turned to A
        #
        #We use secretConstN to record what the 'constant' base should be. In example 3,
        #we want to count this site as constant for 'AAAAAAA', not as the Ref would imply
        #('GGGGGGG'), so we will later (temporarily) change the Ref sequence at this base
        #to 'A'.

        #invert dict so position is key and value is all non-Ref sites
        inv_map ={}
        for k,v in self.aln.iteritems():
            for pos, bs in v.iteritems():
                inv_map[pos] = inv_map.get(pos, [])
                inv_map[pos].append(bs)

        secretConstN = {}
        secretConst = []
        actualVar = []
        #Go through and figure out what every position is
        for pos, bs in inv_map.iteritems():
            if len(bs) == len(self.aln): #all seqs var at this site
                bases = np.unique(bs)
                noNs = "".join(bases).replace('N','')
                if len(noNs) < 2:  #there is only 1 base other than N, or 0 bases other than N
                    secretConst.append(pos)
                    if len(noNs)==1 and 'N' in bases:    #if it's constant with Ns (NOT only Ns..)
                        secretConstN[pos] = noNs   #keep track of what constant site will be
                else:
                    actualVar.append(pos) #there are 2 'alt' bases (prob 1 is '-')
            else:
                bases = np.unique(bs)
                if len(bases) == 1 and 'N' in bases: #only one alt, and it is N
                    secretConst.append(pos) #then it will be made constant
                    secretConstN[pos] = self.ref[pos]  #constant site will be ref, but ensure this
                else:
                    actualVar.append(pos)

        #remove variable sites from Ref to get constant site positions
        refMod = np.array(list(self.ref), 'S1')
        #For 'hidden' constant sites, replace the base in Ref for now
        #So that it records them properly.
        seq1 = self.aln.keys()[0]
        for pos in secretConst:
            if pos in secretConstN:
                refMod[pos] = secretConstN[pos]
            else:
                refMod[pos] = self.aln[seq1][pos]

        #only remove 'real' variable sites, keep 'hidden' const sites in
        bases = np.unique(refMod)
        refMod[actualVar] = "."
        #refMod[positions] = "."

        #find out location of constant sites and store these
        constantLocs = { base:np.where(refMod==base)[0].tolist() for base in bases }
        #Find first occurance of each, this will dictate processing order
        firstPos = {key:val[0] for key,val in constantLocs.iteritems() }
        #Find out order to process them in
        bases = [key for key,value in sorted(firstPos.iteritems(), key=lambda(k,v): (v,k)) ]
        #Find out where they will be in compressed alignment - once other const sites are removed!
        compressedLoc = {}
        for base in bases:
            newLocations = np.where(refMod==base)[0]   #find out where they are now
            compressedLoc[base] = newLocations[0]   #find first occurance - this is location
            refMod = np.delete(refMod, newLocations[1:])    #delete all other occurances so that subsequent bases are in right place

        #This becomes the base of alignment_patterns:
        aln_pattern_start = {base*len(self.aln):(compressedLoc[base], constantLocs[base]) for base in bases}

        #Now add the original first occurance to the list of variable positions so we iterate over them too
        #(so they go into reduced alignment)
        #This more complex code avoids sorting positions twice! (>4million length)
        #Because assume 1st occurance of const sites is in first few bases
        sortFirstPos = firstPos.values()
        sortFirstPos.sort()
        positionsAndConst = positions[:]
        i = 0
        while len(sortFirstPos) != 0:
            if sortFirstPos[0] in positions: #don't add if already there (a 'hidden' const site)
                sortFirstPos.pop(0)
                continue
            if len(positionsAndConst) == i or positionsAndConst[i] > sortFirstPos[0]:
                positionsAndConst.insert(i, sortFirstPos.pop(0))
            i+=1

        #Invert dict of first constant position so can locate by position
        inv_firstPos = dict([v,k] for k,v in firstPos.iteritems())

        return aln_pattern_start, positionsAndConst, inv_firstPos


####################################################################
## END SET-UP
####################################################################

    def infer_gtr(self, print_raw=False, marginal=False, normalized_rate=True,
                  fixed_pi=None, pc=5.0, **kwargs):
        """
        Calculates GTR model given the multiple sequence alignment and the tree.
        It performs ancestral sequence inferrence (joint or marginal) followed by
        the branch lengths optimization. Then, the numbers of mutations are counted
        in the optimal tree and related to the time within the mutation happened.
        From this statistics, the relative state transition probabilities are inferred,
        and the transition matrix is computed.
        The result is used to construct the new GTR model of type 'custom'.
        The model is assigned to the TreeAnc and is used in the following analysis.

        Parameters
        -----------

         print_raw : bool
            Should print the inferred GTR model?

         marginal : bool
            Should use marginal sequence reconstruction?

         normalized_rate : bool
            If True, will set the mutation rate prefactor to 1.0.

         fixed_pi : np.array, None
            Provide the equilibrium character concentrations.
            If None is passed, the concentrations will be inferred from scratch.

         pc: float, 5.0
            Number of pseudo counts to use in gtr inference

        Returns
        -------

         gtr : GTR
            The inferred GTR model.
        """

        # decide which type of the Maximum-likelihood reconstruction use
        # (marginal) or (joint)
        if marginal:
            _ml_anc = self._ml_anc_marginal
        else:
            _ml_anc = self._ml_anc_joint

        self.logger("TreeAnc inferring the GTR model from the tree...", 1)
        _ml_anc(final=True, **kwargs) # call one of the reconstruction types
        alpha = list(self.gtr.alphabet)
        n=len(alpha)
        nij = np.zeros((n,n))
        Ti = np.zeros(n)

        self.logger("TreeAnc.infer_gtr: counting mutations...", 2)
        for node in self.tree.find_clades():
            if hasattr(node,'mutations'):
                for a,pos, d in node.mutations:
                    i,j = alpha.index(a), alpha.index(d)
                    nij[i,j]+=1
                    Ti[i] += 0.5*self._branch_length_to_gtr(node)
                    Ti[j] -= 0.5*self._branch_length_to_gtr(node)
                for ni,nuc in enumerate(node.cseq):
                    i = alpha.index(nuc)
                    Ti[i] += self._branch_length_to_gtr(node)*self.multiplicity[ni]
        self.logger("TreeAnc.infer_gtr: counting mutations...done", 3)
        if print_raw:
            print('alphabet:',alpha)
            print('n_ij:', nij)
            print('T_i:', Ti)
        root_state = np.array([np.sum((self.tree.root.cseq==nuc)*self.multiplicity) for nuc in alpha])

        self._gtr = GTR.infer(nij, Ti, root_state, fixed_pi=fixed_pi, pc=pc,
                              alphabet=self.gtr.alphabet, logger=self.logger,
                              prof_map = self.gtr.profile_map)
        if normalized_rate:
            self.logger("TreeAnc.infer_gtr: setting overall rate to 1.0...", 2)
            self._gtr.mu=1.0
        return self._gtr


###################################################################
### ancestral reconstruction
###################################################################
    def infer_ancestral_sequences(self,*args, **kwargs):
        """Shortcut for :meth:`reconstruct_anc`

        Reconstruct ancestral states

        Parameters
        -----------

         method : str
            Method to use. Supported values are "fitch" and "ml"

        Returns
        -------

         N_diff : int
            Number of nucleotides different from the previous
            reconstruction.  If there were no pre-set sequences, returns N*L

        """
        self.reconstruct_anc(*args,**kwargs)


    def reconstruct_anc(self, method='ml', infer_gtr=False, marginal=False, **kwargs):
        """

        Reconstruct ancestral states

        Parameters
        -----------

         method : str
            Method to use. Supported values are "fitch" and "ml"

        Returns
        -------

         N_diff : int
            Number of nucleotides different from the previous
            reconstruction.  If there were no pre-set sequences, returns N*L
        """
        self.logger("TreeAnc.infer_ancestral_sequences: method: " + method, 1)

        if method == 'ml':
            if marginal:
                _ml_anc = self._ml_anc_marginal
            else:
                _ml_anc = self._ml_anc_joint
        else:
            _ml_anc = self._fitch_anc

        if infer_gtr:
            self.infer_gtr(marginal=marginal, **kwargs)
            N_diff = _ml_anc(**kwargs)
        else:
            N_diff = _ml_anc(**kwargs)

        return N_diff


    def recover_var_ambigs(self):
        """
        Recalculates mutations using the original compressed sequence for terminal nodes
        which will recover ambiguous bases at variable sites. (See 'get_mutations')

        Once this has been run, infer_gtr and other functions which depend on self.gtr.alphabet
        will not work, as ambiguous bases are not part of that alphabet (only A, C, G, T, -).
        This is why it's left for the user to choose when to run
        """
        for node in self.tree.find_clades(order='preorder'):
            if node.is_terminal():
                node.mutations = self.get_mutations(node, keep_var_ambigs=True)



    def get_mutations(self, node, keep_var_ambigs=False):
        """
        Get the mutations on a tree branch. Take compressed sequences from both sides
        of the branch (attached to the node), compute mutations between them, and
        expand these mutations to the positions in the real sequences.

        Parameters
        ----------

         node : PhyloTree.Clade
            Tree node, which is the child node attached to the branch.

         keep_var_ambigs : boolean
            If true, generates mutations based on the *original* _compressed_ sequence, which
            may include ambiguities. Note sites that only have 1 unambiguous base and ambiguous
            bases ("AAAAANN") are stripped of ambiguous bases *before* compression, so ambiguous
            bases will *not* be preserved.

        Returns
        -------

          muts : list
            List of mutations. Each mutation is represented as tuple of
            (parent_state, position, child_state).

        """
        nodeseq = node.cseq
        if keep_var_ambigs and self.ambigPos and node.is_terminal():
            #use the original compressed sequence with ambiguous positions
            nodeseq = self.ambigPos[node.name]
        muts = []
        for p, (anc, der) in enumerate(izip(node.up.cseq, nodeseq)):
            # only if the states in compressed sequences differ:
            if anc!=der:
                # expand to the positions in real sequence
                muts.extend([(anc, pos, der) for pos in self.reduced_to_full_sequence_map[p]])

        #sort by position
        return sorted(muts, key=lambda x:x[1])


    def expanded_sequence(self, node):
        """
        Get node's compressed sequence and expand it to the real sequence

        Parameters
        ----------

         node  : PhyloTree.Clade
            Tree node

        Returns
        -------

         seq : np.array
            Sequence as np.array of chars
        """
        seq = np.zeros_like(self.full_to_reduced_sequence_map, dtype='S1')
        for pos, state in enumerate(node.cseq):
            seq[self.reduced_to_full_sequence_map[pos]] = state

        return seq


    def dict_sequence(self, node, keep_var_ambigs=False):
        """
        For VCF-based TreeAnc objects, we do not want to store the entire
        sequence on every node - not space efficient! Instead, return the dict
        of mutation locations for this sequence. This is used in place of
        'expanded_sequence' for VCF-based obj throughout TreeAnc. However, users
        can still call 'expanded_sequence' if they do actually want the whole thing!

        Parameters
        ----------
         node  : PhyloTree.Clade
            Tree node

         keep_var_ambigs : boolean
            If true, generates dict sequence based on the *original* _compressed_ sequence, which
            may include ambiguities. Note sites that only have 1 unambiguous base and ambiguous
            bases ("AAAAANN") are stripped of ambiguous bases *before* compression, so ambiguous
            bases will *not* be preserved.

        Returns
        -------
         seq : dict
            dict where keys are position and value is the mutation

        EBH 6 Dec 2017
        """
        seq = {}

        nodeseq = node.cseq
        if keep_var_ambigs and self.ambigPos and node.is_terminal():
            #use the original compressed sequence with ambiguous positions
            nodeseq = self.ambigPos[node.name]

        for pos in self.var_positions:
            cseqLoc = self.full_to_reduced_sequence_map[pos]
            base = nodeseq[cseqLoc]
            if self.ref[pos] != base:
                seq[pos] = base

        return seq

###################################################################
### FITCH
###################################################################
    def _fitch_anc(self, **kwargs):
        """
        Reconstruct ancestral states using Fitch's algorithm. The method requires
        sequences to be assigned to leaves. It implements the iteration from
        leaves to the root constructing the Fitch profiles for each character of
        the sequence, and then by propagating from the root to the leaves,
        reconstructs the sequences of the internal nodes.

        Keyword Args
        ------------


        Returns
        -------

         Ndiff : int
            Number of the characters that changed since the previous
            reconstruction. These changes are determined from the pre-set
            sequence attributes of the nodes. If there are no sequences available
            (i.e., no reconstruction has been made before), returns the total
            number of characters in the tree.

        """
        # set fitch profiiles to each terminal node

        for l in self.tree.get_terminals():
            l.state = [[k] for k in l.cseq]

        L = len(self.tree.get_terminals()[0].cseq)

        self.logger("TreeAnc._fitch_anc: Walking up the tree, creating the Fitch profiles",2)
        for node in self.tree.get_nonterminals(order='postorder'):
            node.state = [self._fitch_state(node, k) for k in range(L)]

        ambs = [i for i in range(L) if len(self.tree.root.state[i])>1]
        if len(ambs) > 0:
            for amb in ambs:
                self.logger("Ambiguous state of the root sequence "
                                    "in the position %d: %s, "
                                    "choosing %s" % (amb, str(self.tree.root.state[amb]),
                                                     self.tree.root.state[amb][0]), 4)
        self.tree.root.cseq = np.array([k[np.random.randint(len(k)) if len(k)>1 else 0]
                                           for k in self.tree.root.state])

        if self.is_vcf:
            self.tree.root.sequence = self.dict_sequence(self.tree.root)
        else:
            self.tree.root.sequence = self.expanded_sequence(self.tree.root)


        self.logger("TreeAnc._fitch_anc: Walking down the self.tree, generating sequences from the "
                         "Fitch profiles.", 2)
        N_diff = 0
        for node in self.tree.get_nonterminals(order='preorder'):
            if node.up != None: # not root
                sequence =  np.array([node.up.cseq[i]
                        if node.up.cseq[i] in node.state[i]
                        else node.state[i][0] for i in range(L)])
                if hasattr(node, 'sequence'):
                    N_diff += (sequence!=node.cseq).sum()
                else:
                    N_diff += L
                node.cseq = sequence
                if self.is_vcf:
                    node.sequence = self.dict_sequence(node)
                else:
                    node.sequence = self.expanded_sequence(node)
                node.mutations = self.get_mutations(node)

            node.profile = seq_utils.seq2prof(node.cseq, self.gtr.profile_map)
            del node.state # no need to store Fitch states
        self.logger("Done ancestral state reconstruction",3)
        for node in self.tree.get_terminals():
            node.profile = seq_utils.seq2prof(node.cseq, self.gtr.profile_map)
        return N_diff

    def _fitch_state(self, node, pos):
        """
        Determine the Fitch profile for a single character of the node's sequence.
        The profile is essentially the intersection between the children's
        profiles or, if the former is empty, the union of the profiles.

        Parameters
        ----------

         node : PhyloTree.Clade:
            Internal node which the profiles are to be determined

         pos : int
            Position in the node's sequence which the profiles should
            be determinedf for.

        Returns
        -------
         state : numpy.array
            Fitch profile for the character at position pos of the given node.
        """
        state = self._fitch_intersect([k.state[pos] for k in node.clades])
        if len(state) == 0:
            state = np.concatenate([k.state[pos] for k in node.clades])
        return state

    def _fitch_intersect(self, arrays):
        """
        Find the intersection of any number of 1D arrays.
        Return the sorted, unique values that are in all of the input arrays.
        Adapted from numpy.lib.arraysetops.intersect1d
        """
        def pairwise_intersect(arr1, arr2):
            s2 = set(arr2)
            b3 = [val for val in arr1 if val in s2]
            return b3

        arrays = list(arrays) # allow assignment
        N = len(arrays)
        while N > 1:
            arr1 = arrays.pop()
            arr2 = arrays.pop()
            arr = pairwise_intersect(arr1, arr2)
            arrays.append(arr)
            N = len(arrays)

        return arrays[0]



###################################################################
### Maximum Likelihood
###################################################################

    def ancestral_likelihood(self):
        """
        Calculate the likelihood of the given realization of the sequences in
        the tree

        Returns
        -------

         log_lh : float
            The tree likelihood given the sequences
        """
        log_lh = np.zeros(self.tree.root.cseq.shape[0])
        for node in self.tree.find_clades(order='postorder'):

            if node.up is None: #  root node
                # 0-1 profile
                profile = seq_utils.seq2prof(node.cseq, self.gtr.profile_map)
                # get the probabilities to observe each nucleotide
                profile *= self.gtr.Pi
                profile = profile.sum(axis=1)
                log_lh += np.log(profile) # product over all characters
                continue

            t = node.branch_length

            indices = np.array([(np.argmax(self.gtr.alphabet==a),
                        np.argmax(self.gtr.alphabet==b)) for a, b in izip(node.up.cseq, node.cseq)])

            logQt = np.log(self.gtr.expQt(t))
            lh = logQt[indices[:, 1], indices[:, 0]]
            log_lh += lh

        return log_lh

    def _branch_length_to_gtr(self, node):
        """
        Set branch lengths to either mutation lengths of given branch lengths.
        The assigend values are to be used in the following ML analysis.
        """
        if self.use_mutation_length:
            return max(ttconf.MIN_BRANCH_LENGTH*self.one_mutation, node.mutation_length)
        else:
            return max(ttconf.MIN_BRANCH_LENGTH*self.one_mutation, node.branch_length)


    def _ml_anc_marginal(self, verbose=0, store_compressed=True, final=True,
                                            sample_from_profile=False,
                                            debug=False, **kwargs):
        """
        Perform marginal ML reconstruction of the ancestral states. In contrast to
        joint reconstructions, this needs to access the probabilities rather than only
        log probabilities and is hence handled by a separate function.

        Keyword Args
        ------------

         store_lh : bool
            If True, all likelihoods will be stored for all nodes. Useful for
            testing, diagnostics and if special post-processing is required.

         verbose :int
            How verbose the output should be
        """

        tree = self.tree
        # number of nucleotides changed from prev reconstruction
        N_diff = 0

        L = self.tree.get_terminals()[0].cseq.shape[0]
        n_states = self.gtr.alphabet.shape[0]
        self.logger("TreeAnc._ml_anc_marginal: type of reconstruction: Marginal", 2)

        self.logger("Walking up the tree, computing likelihoods... ", 3)
        #  set the leaves profiles
        for leaf in tree.get_terminals():
            # in any case, set the profile
            leaf.marginal_subtree_LH = seq_utils.seq2prof(leaf.cseq, self.gtr.profile_map)
            leaf.marginal_subtree_LH_prefactor = np.zeros(L)

        # propagate leaves -->> root, set the marginal-likelihood messages
        for node in tree.get_nonterminals(order='postorder'): #leaves -> root
            # regardless of what was before, set the profile to ones
            node.marginal_subtree_LH_prefactor = np.zeros(L)
            node.marginal_subtree_LH = np.ones((L, n_states)) # we will multiply it
            for ch in node.clades:
                ch.marginal_Lx = self.gtr.propagate_profile(ch.marginal_subtree_LH,
                    self._branch_length_to_gtr(ch), return_log=False) # raw prob to transfer prob up
                node.marginal_subtree_LH *= ch.marginal_Lx
                node.marginal_subtree_LH_prefactor += ch.marginal_subtree_LH_prefactor

            pre = node.marginal_subtree_LH.sum(axis=1) #sum over nucleotide states
            node.marginal_subtree_LH = (node.marginal_subtree_LH.T/pre).T # normalize so that the sum is 1
            node.marginal_subtree_LH_prefactor += np.log(pre) # and store log-prefactor

        self.logger("Computing root node sequence and total tree likelihood...",3)
        # reconstruct the root node sequence
        tree.root.marginal_subtree_LH *= self.gtr.Pi # Msg to the root from the distant part (equ frequencies)
        pre=tree.root.marginal_subtree_LH.sum(axis=1)
        tree.root.marginal_profile = (tree.root.marginal_subtree_LH.T/pre).T
        tree.root.marginal_subtree_LH_prefactor += np.log(pre)

        # choose sequence characters from this profile.
        # treat root node differently to avoid piling up mutations on the longer branch
        if sample_from_profile=='root':
            root_sample_from_profile = True
            other_sample_from_profile = False
        elif isinstance(sample_from_profile, bool):
            root_sample_from_profile = sample_from_profile
            other_sample_from_profile = sample_from_profile

        seq, prof_vals, idxs = seq_utils.prof2seq(tree.root.marginal_profile,
                                                  self.gtr, sample_from_prof=root_sample_from_profile)

        self.tree.sequence_LH = np.log(prof_vals) + tree.root.marginal_subtree_LH_prefactor
        self.tree.sequence_marginal_LH = (self.tree.sequence_LH*self.multiplicity).sum()
        self.tree.root.cseq = seq
        if final:
            if self.is_vcf:
                self.tree.root.sequence = self.dict_sequence(self.tree.root)
            else:
                self.tree.root.sequence = self.expanded_sequence(self.tree.root)

        # need this fake msg to account for the complementary subtree when traversing tree back
        tree.root.seq_msg_from_parent = np.repeat([self.gtr.Pi], len(tree.root.cseq), axis=0)

        self.logger("Walking down the tree, computing maximum likelihood sequences...",3)
        # propagate root -->> leaves, reconstruct the internal node sequences
        # provided the upstream message + the message from the complementary subtree
        for node in tree.find_clades(order='preorder'):
            if node.up is None: # skip if node is root
                continue

            # integrate the information coming from parents with the information
            # of all children my multiplying it to the prev computed profile
            tmp_msg = np.copy(node.up.seq_msg_from_parent)
            for c in node.up.clades:
                if c != node:
                    tmp_msg*=c.marginal_Lx
            norm_vector = tmp_msg.sum(axis=1)
            tmp_msg=(tmp_msg.T/norm_vector).T
            node.seq_msg_from_parent = self.gtr.propagate_profile(tmp_msg,
                                            self._branch_length_to_gtr(node), return_log=False)
            node.marginal_profile = node.marginal_subtree_LH * node.seq_msg_from_parent

            norm_vector = node.marginal_profile.sum(axis=1)
            node.marginal_profile=(node.marginal_profile.T/norm_vector).T
            # choose sequence based maximal marginal LH.
            seq, prof_vals, idxs = seq_utils.prof2seq(node.marginal_profile, self.gtr,
                                                      sample_from_prof=other_sample_from_profile)

            if hasattr(node, 'cseq') and node.cseq is not None:
                N_diff += (seq!=node.cseq).sum()
            else:
                N_diff += L

            #assign new sequence
            node.cseq = seq
            if final:
                if self.is_vcf:
                    node.sequence = self.dict_sequence(node)
                else:
                    node.sequence = self.expanded_sequence(node)
                node.mutations = self.get_mutations(node)


        # note that the root doesn't contribute to N_diff (intended, since root sequence is often ambiguous)
        self.logger("TreeAnc._ml_anc_marginal: ...done", 3)
        if store_compressed:
            self._store_compressed_sequence_pairs()

        # do clean-up:
        if not debug:
            for node in self.tree.find_clades():
                del node.marginal_subtree_LH
                del node.marginal_subtree_LH_prefactor
                del node.seq_msg_from_parent

        return N_diff


    def _ml_anc_joint(self, verbose=0, store_compressed=True, final=True,
                                        sample_from_profile=False,
                                        debug=False, **kwargs):

        """
        Perform joint ML reconstruction of the ancestral states. In contrast to
        marginal reconstructions, this only needs to compare and multiply LH and
        can hence operate in log space.

        Keyword Args
        ------------

         store_lh : bool
            If True, all likelihoods will be stored for all nodes. Useful for
            testing, diagnostics and if special post-processing is required.

         verbose : int
            How verbose the output should be

        """
        N_diff = 0 # number of sites differ from perv reconstruction
        L = self.tree.get_terminals()[0].cseq.shape[0]
        n_states = self.gtr.alphabet.shape[0]

        self.logger("TreeAnc._ml_anc_joint: type of reconstruction: Joint", 2)

        self.logger("TreeAnc._ml_anc_joint: Walking up the tree, computing likelihoods... ", 3)
        # for the internal nodes, scan over all states j of this node, maximize the likelihood
        for node in self.tree.find_clades(order='postorder'):
            if node.up is None:
                node.joint_Cx=None # not needed for root
                continue

            # preallocate storage
            node.joint_Lx = np.zeros((L, n_states))             # likelihood array
            node.joint_Cx = np.zeros((L, n_states), dtype=int)  # max LH indices
            branch_len = self._branch_length_to_gtr(node)
            # transition matrix from parent states to the current node states.
            # denoted as Pij(i), where j - parent state, i - node state
            log_transitions = np.log(self.gtr.expQt(branch_len))

            if node.is_terminal():
                msg_from_children = np.log(np.maximum(seq_utils.seq2prof(node.cseq, self.gtr.profile_map), ttconf.TINY_NUMBER))
                msg_from_children[np.isnan(msg_from_children) | np.isinf(msg_from_children)] = -ttconf.BIG_NUMBER
            else:
                # Product (sum-Log) over all child subtree likelihoods.
                # this is prod_ch L_x(i)
                msg_from_children = np.sum(np.stack([c.joint_Lx for c in node.clades], axis=0), axis=0)

            # for every possible state of the parent node,
            # get the best state of the current node
            # and compute the likelihood of this state
            for char_i, char in enumerate(self.gtr.alphabet):
                # Pij(i) * L_ch(i) for given parent state j
                msg_to_parent = (log_transitions.T[char_i, :] + msg_from_children)
                # For this parent state, choose the best state of the current node:
                node.joint_Cx[:, char_i] = msg_to_parent.argmax(axis=1)
                # compute the likelihood of the best state of the current node
                # given the state of the parent (char_i)
                node.joint_Lx[:, char_i] = msg_to_parent.max(axis=1)

        # root node profile = likelihood of the total tree
        msg_from_children = np.sum(np.stack([c.joint_Lx for c in self.tree.root.clades], axis = 0), axis=0)
        # Pi(i) * Prod_ch Lch(i)
        self.tree.root.joint_Lx = msg_from_children + np.log(self.gtr.Pi)
        normalized_profile = (self.tree.root.joint_Lx.T - self.tree.root.joint_Lx.max(axis=1)).T

        # choose sequence characters from this profile.
        # treat root node differently to avoid piling up mutations on the longer branch
        if sample_from_profile=='root':
            root_sample_from_profile = True
        elif isinstance(sample_from_profile, bool):
            root_sample_from_profile = sample_from_profile

        seq, anc_lh_vals, idxs = seq_utils.prof2seq(np.exp(normalized_profile),
                                    self.gtr, sample_from_prof = root_sample_from_profile)

        # compute the likelihood of the most probable root sequence
        self.tree.sequence_LH = np.choose(idxs, self.tree.root.joint_Lx.T)
        self.tree.sequence_joint_LH = (self.tree.sequence_LH*self.multiplicity).sum()
        self.tree.root.cseq = seq
        self.tree.root.seq_idx = idxs
        if final:
            if self.is_vcf:
                self.tree.root.sequence = self.dict_sequence(self.tree.root)
            else:
                self.tree.root.sequence = self.expanded_sequence(self.tree.root)

        self.logger("TreeAnc._ml_anc_joint: Walking down the tree, computing maximum likelihood sequences...",3)
        # for each node, resolve the conditioning on the parent node
        for node in self.tree.find_clades(order='preorder'):

            # root node has no mutations, everything else has been alread y set
            if node.up is None:
                node.mutations = []
                continue

            # choose the value of the Cx(i), corresponding to the state of the
            # parent node i. This is the state of the current node
            node.seq_idx = np.choose(node.up.seq_idx, node.joint_Cx.T)
            # reconstruct seq, etc
            tmp_sequence = np.choose(node.seq_idx, self.gtr.alphabet)
            if hasattr(node, 'sequence') and node.cseq is not None:
                N_diff += (tmp_sequence!=node.cseq).sum()
            else:
                N_diff += L

            node.cseq = tmp_sequence

            if final:
                node.mutations = self.get_mutations(node)
                if self.is_vcf:
                    node.sequence = self.dict_sequence(node)
                else:
                    node.sequence = self.expanded_sequence(node)


        self.logger("TreeAnc._ml_anc_joint: ...done", 3)
        if store_compressed:
            self._store_compressed_sequence_pairs()

        # do clean-up
        if not debug:
            for node in self.tree.find_clades(order='preorder'):
                del node.joint_Lx
                del node.joint_Cx
                del node.seq_idx

        return N_diff


    def _store_compressed_sequence_to_node(self, node):
        """
        make a compressed representation of a pair of sequences only counting
        the number of times a particular pair of states (e.g. (A,T)) is observed
        the the aligned sequences of parent and child.

        Parameters
        -----------

         node : PhyloTree.Clade
            Tree node. **Note** because the method operates
            on the sequences on both sides of a branch, sequence reconstruction
            must be performed prior to calling this method.

        """
        seq_pairs, multiplicity = self.gtr.compress_sequence_pair(node.up.cseq,
                                              node.cseq,
                                              pattern_multiplicity = self.multiplicity,
                                              ignore_gaps = self.ignore_gaps)
        node.compressed_sequence = {'pair':seq_pairs, 'multiplicity':multiplicity}


    def _store_compressed_sequence_pairs(self):
        """
        Traverse the tree, and for each node store the compressed sequence pair.
        **Note** sequence reconstruction should be performed prior to calling
        this method.
        """
        self.logger("TreeAnc._store_compressed_sequence_pairs...",2)
        for node in self.tree.find_clades():
            if node.up is None:
                continue
            self._store_compressed_sequence_to_node(node)
        self.logger("TreeAnc._store_compressed_sequence_pairs...done",3)


###################################################################
### Branch length
###################################################################
    def optimize_branch_len(self, **kwargs):
        self.optimize_branch_length(**kwargs)

    def optimize_branch_length(self, **kwargs):
        """
        Perform optimization for the branch lengths of the whole tree or any
        subtree. **Note** this method assumes that each node stores information
        about its sequence as numpy.array object (node.sequence attribute).
        Therefore, before calling this method, sequence reconstruction with
        either of the available models must be performed.

        Keyword Args
        ------------

         verbose : int
            Output detalization

         store_old : bool
            If True, the old lenths will be saved in node._old_dist attribute.
            Useful for testing, and special post-processing.

        Returns
        -------
         None, the phylogenetic tree is modified in-place.

        """

        self.logger("TreeAnc.optimize_branch_length: running branch length optimization...",1)

        verbose = 0
        store_old_dist = False

        if 'verbose' in kwargs:
            verbose = int(kwargs['verbose'])
        if 'store_old' in kwargs:
            store_old_dist = kwargs['store_old'] == True

        for node in self.tree.find_clades(order='postorder'):
            if node.up is None: continue # this is the root
            if store_old_dist:
                node._old_length = node.branch_length

            new_len = self.optimal_branch_length(node)

            if new_len < 0:
                continue

            self.logger("Optimization results: old_len=%.4f, new_len=%.4f "
                   " Updating branch length..."%(node.branch_length, new_len), 5)

            node.branch_length = new_len
            node.mutation_length=new_len

        # as branch lengths changed, the params must be fixed
        self.tree.root.up = None
        self.tree.root.dist2root = 0.0
        self._prepare_nodes()


    def optimal_branch_length(self, node):
        '''
        Calculate optimal branch length given the sequences of node and parent

        Parameters
        -----------

         node : PhyloTree.Clade
            TreeNode, attached to the branch.

        Returns
        -------

         new_len : float
            Optimal length of the given branch

        '''
        if node.up is None:
            return self.one_mutation

        parent = node.up
        if hasattr(node, 'compressed_sequence'):
            new_len = self.gtr.optimal_t_compressed(node.compressed_sequence['pair'],
                                                    node.compressed_sequence['multiplicity'])
        else:
            new_len = self.gtr.optimal_t(parent.cseq, node.cseq,
                                         pattern_multiplicity=self.multiplicity,
                                         ignore_gaps=self.ignore_gaps)
        return new_len


    def prune_short_branches(self):
        """
        If the branch length is less than the minimal value, remove the branch
        from the tree. **Requires** the ancestral sequence reconstruction
        """
        self.logger("TreeAnc.prune_short_branches: pruning short branches (max prob at zero)...", 1)
        for node in self.tree.find_clades():
            if node.up is None or node.is_terminal():
                continue

            # probability of the two seqs separated by zero time is not zero
            if self.gtr.prob_t(node.up.cseq, node.cseq, 0.0,
                               pattern_multiplicity=self.multiplicity) > 0.1:
                # re-assign the node children directly to its parent
                node.up.clades = [k for k in node.up.clades if k != node] + node.clades
                for clade in node.clades:
                    clade.up = node.up

    def optimize_sequences_and_branch_length(self,*args, **kwargs):
        """This method is a schortcut for :py:meth:`optimize_seq_and_branch_len`

        Iteratively set branch lengths and reconstruct ancestral sequences until
        the values of either former or latter do not change. The algorithm assumes
        knowing only the topology of the tree, and requires that sequences are assigned
        to all leaves of the tree. The first step is to pre-reconstruct ancestral
        states using Fitch reconstruction algorithm or ML using existing branch length
        estimates. Then, optimize branch lengths and re-do reconstruction until
        convergence using ML method.
        """
        self.optimize_seq_and_branch_len(*args,**kwargs)

    def optimize_seq_and_branch_len(self,reuse_branch_len=True,prune_short=True,
                                    max_iter=5, infer_gtr=False, **kwargs):
        """
        Iteratively set branch lengths and reconstruct ancestral sequences until
        the values of either former or latter do not change. The algorithm assumes
        knowing only the topology of the tree, and requires that sequences are assigned
        to all leaves of the tree. The first step is to pre-reconstruct ancestral
        states using Fitch reconstruction algorithm or ML using existing branch length
        estimates. Then, optimize branch lengths and re-do reconstruction until
        convergence using ML method.

        Parameters
        -----------

         reuse_branch_len : bool, default True
            If True, rely on the initial branch lenghts, and start with the
            Maximum-likelihood ancestral sequence inference using existing branch
            lengths. Otherwise, initial reconstruction of ancestral states with
            Fitch algorithm, which uses only the tree topology.

         prune_short : bool, default True
            If True, the branches with zero optimal length will be pruned from
            the tree hence creating polytomies. The polytomies could be further
            processde using resolve_polytomies from the TreeTime class.

        """
        self.logger("TreeAnc.optimize_sequences_and_branch_length: sequences...", 1)
        if reuse_branch_len:
            N_diff = self.reconstruct_anc(method='ml', infer_gtr=infer_gtr, **kwargs)
        else:
            N_diff = self.reconstruct_anc(method='fitch', infer_gtr=infer_gtr, **kwargs)

        self.optimize_branch_len(verbose=0, store_old=False)

        n = 0
        while n<max_iter:
            n += 1
            if prune_short:
                self.prune_short_branches()
            N_diff = self.reconstruct_anc(method='ml', infer_gtr=False,**kwargs)

            self.logger("TreeAnc.optimize_sequences_and_branch_length: Iteration %d."
                   " #Nuc changed since prev reconstructions: %d" %(n, N_diff), 2)

            if N_diff < 1:
                break
            self.optimize_branch_len(verbose=0, store_old=False)

        self.tree.unconstrained_sequence_LH = (self.tree.sequence_LH*self.multiplicity).sum()
        self._prepare_nodes() # fix dist2root and up-links after reconstruction
        self.logger("TreeAnc.optimize_sequences_and_branch_length: Unconstrained sequence LH:%f" % self.tree.unconstrained_sequence_LH , 2)
        return

###############################################################################
### Utility functions
###############################################################################
    def get_reconstructed_alignment(self):
        """
        Get the multiple sequence alignment including reconstructed sequences for
        the internal nodes.
        """
        from Bio.Align import MultipleSeqAlignment
        from Bio.Seq import Seq
        from Bio.SeqRecord import SeqRecord
        self.logger("TreeAnc.get_reconstructed_alignment ...",2)
        if not hasattr(self.tree.root, 'sequence'):
            self.logger("TreeAnc.reconstructed_alignment... reconstruction not yet done",3)
            self.reconstruct_anc('ml')

        new_aln = MultipleSeqAlignment([SeqRecord(id=n.name, seq=Seq("".join(n.sequence)), description="")
                                        for n in self.tree.find_clades()])

        return new_aln

    def get_tree_dict(self, keep_var_ambigs=False):
        """
        For VCF-based objects, returns a nested dict with all information required to
        reconstruct sequences for all nodes (terminal and internal) in the format:
        {'reference':'AGCTCGA..A',
         'sequences': { 'seq1':{4:'A', 7:'-'}, 'seq2':{100:'C'} },
         'positions': [1,4,7,10,100...],
         'inferred_const_sites': [7,100....]     <this is optional>
        }
         self.inferred_const_sites

        Reference being the reference sequence to which the variable sites are mapped;
        sequence containing a dict for each sequence with the position and base of
        mutations; and positions containing a list of all the variable positions.
        If included, inferred_const_sites is positions that were constant except
        ambiguous bases, which were converted into constant sites (ex: 'AAAN' -> 'AAAA')

        keep_var_ambigs : boolean
            If true, generates dict sequence based on the *original* _compressed_ sequence, which
            may include ambiguities. Note sites that only have 1 unambiguous base and ambiguous
            bases ("AAAAANN") are stripped of ambiguous bases *before* compression, so ambiguous
            bases will *not* be preserved.

        EBH 7 Dec 2017
        """
        if self.is_vcf:
            tree_dict = {}
            tree_dict['reference'] = self.ref
            tree_dict['positions'] = self.var_positions

            tree_aln = {}
            for n in self.tree.find_clades():
                if hasattr(n, 'sequence'):
                    if keep_var_ambigs: #regenerate dict to include ambig bases
                        tree_aln[n.name] = self.dict_sequence(n, keep_var_ambigs)
                    else:
                        tree_aln[n.name] = n.sequence

            tree_dict['sequences'] = tree_aln

            if len(self.inferred_const_sites) != 0:
                tree_dict['inferred_const_sites'] = self.inferred_const_sites

            return tree_dict
        else:
            raise("A dict can only be returned for trees created with VCF-input!")


if __name__=="__main__":

    from Bio import Phylo
    from StringIO import StringIO
    from Bio import Phylo,AlignIO

    tiny_tree = Phylo.read(StringIO("((A:.0060,B:.30)C:.030,D:.020)E:.004;"), 'newick')
    tiny_aln = AlignIO.read(StringIO(">A\nAAAAAAAAAAAAAAAAAAAAAAAAAAAAAAAAAAAAAAAAAAAAAAAAAAAAAAAAAAAAAAAAAAAAAAAAAAAAAAAAAAAAAAAAAAAAAAAAAAAAAAAAAAAAAAAAAAAAAAAAAAAAAAAAAAAAAAAAAAAAAAAAAAAAAAAAAAAAAAAAAAAAAAAAAAAAAAAAAAAAAAAAAAAAAAAAAAAAAAAAAAAAAAAAAAAAAAAAAAAAAAAAAAAAAAAAAAAAAAAAAAAAAAAAAAAAAAAACCCCCCCCCCCCCCCCCCCCCCCCCCCCCCCCCCCCCCCCCCCCCCCCCCCCCCCCCCCCCCCCCCCCCCCCCCCCCCCCCCCCCCCCCCCCCCCCCCCCCCCCCCCCCCCCCCCCCCCCCCCCCCCCCCCCCCCCCCCCCCCCCCCCCCCCCCCCCCCCCCCCCCCCCCCCCCCCCCCCCCCCCCCCCCCCCCCCCCCCCCCCCCCCCCCCCCCCCCCCCCCCCCCCCCCCCCCCCCCCCCCCCCCCCCCCCCCCGGGGGGGGGGGGGGGGGGGGGGGGGGGGGGGGGGGGGGGGGGGGGGGGGGGGGGGGGGGGGGGGGGGGGGGGGGGGGGGGGGGGGGGGGGGGGGGGGGGGGGGGGGGGGGGGGGGGGGGGGGGGGGGGGGGGGGGGGGGGGGGGGGGGGGGGGGGGGGGGGGGGGGGGGGGGGGGGGGGGGGGGGGGGGGGGGGGGGGGGGGGGGGGGGGGGGGGGGGGGGGGGGGGGGGGGGGGGGGGGGGGGGGGGGGGGGGGGTTTTTTTTTTTTTTTTTTTTTTTTTTTTTTTTTTTTTTTTTTTTTTTTTTTTTTTTTTTTTTTTTTTTTTTTTTTTTTTTTTTTTTTTTTTTTTTTTTTTTTTTTTTTTTTTTTTTTTTTTTTTTTTTTTTTTTTTTTTTTTTTTTTTTTTTTTTTTTTTTTTTTTTTTTTTTTTTTTTTTTTTTTTTTTTTTTTTTTTTTTTTTTTTTTTTTTTTTTTTTTTTTTTTTTTTTTTTTTTTTTTTTTTTTTTTTTTT\n"
                                     ">B\nAAAAAAAAAAAAAAAAAAAAAAAAAAAAAAAAAAAAAAAAAAAAAAAAAAAAAAAAAAAAAAAACCCCCCCCCCCCCCCCCCCCCCCCCCCCCCCCCCCCCCCCCCCCCCCCCCCCCCCCCCCCCCCCGGGGGGGGGGGGGGGGGGGGGGGGGGGGGGGGGGGGGGGGGGGGGGGGGGGGGGGGGGGGGGGGTTTTTTTTTTTTTTTTTTTTTTTTTTTTTTTTTTTTTTTTTTTTTTTTTTTTTTTTTTTTTTTTAAAAAAAAAAAAAAAAAAAAAAAAAAAAAAAAAAAAAAAAAAAAAAAAAAAAAAAAAAAAAAAACCCCCCCCCCCCCCCCCCCCCCCCCCCCCCCCCCCCCCCCCCCCCCCCCCCCCCCCCCCCCCCCGGGGGGGGGGGGGGGGGGGGGGGGGGGGGGGGGGGGGGGGGGGGGGGGGGGGGGGGGGGGGGGGTTTTTTTTTTTTTTTTTTTTTTTTTTTTTTTTTTTTTTTTTTTTTTTTTTTTTTTTTTTTTTTTAAAAAAAAAAAAAAAAAAAAAAAAAAAAAAAAAAAAAAAAAAAAAAAAAAAAAAAAAAAAAAAACCCCCCCCCCCCCCCCCCCCCCCCCCCCCCCCCCCCCCCCCCCCCCCCCCCCCCCCCCCCCCCCGGGGGGGGGGGGGGGGGGGGGGGGGGGGGGGGGGGGGGGGGGGGGGGGGGGGGGGGGGGGGGGGTTTTTTTTTTTTTTTTTTTTTTTTTTTTTTTTTTTTTTTTTTTTTTTTTTTTTTTTTTTTTTTTAAAAAAAAAAAAAAAAAAAAAAAAAAAAAAAAAAAAAAAAAAAAAAAAAAAAAAAAAAAAAAAACCCCCCCCCCCCCCCCCCCCCCCCCCCCCCCCCCCCCCCCCCCCCCCCCCCCCCCCCCCCCCCCGGGGGGGGGGGGGGGGGGGGGGGGGGGGGGGGGGGGGGGGGGGGGGGGGGGGGGGGGGGGGGGGTTTTTTTTTTTTTTTTTTTTTTTTTTTTTTTTTTTTTTTTTTTTTTTTTTTTTTTTTTTTTTTT\n"
                                     ">C\nAAAAAAAAAAAAAAAACCCCCCCCCCCCCCCCGGGGGGGGGGGGGGGGTTTTTTTTTTTTTTTTAAAAAAAAAAAAAAAACCCCCCCCCCCCCCCCGGGGGGGGGGGGGGGGTTTTTTTTTTTTTTTTAAAAAAAAAAAAAAAACCCCCCCCCCCCCCCCGGGGGGGGGGGGGGGGTTTTTTTTTTTTTTTTAAAAAAAAAAAAAAAACCCCCCCCCCCCCCCCGGGGGGGGGGGGGGGGTTTTTTTTTTTTTTTTAAAAAAAAAAAAAAAACCCCCCCCCCCCCCCCGGGGGGGGGGGGGGGGTTTTTTTTTTTTTTTTAAAAAAAAAAAAAAAACCCCCCCCCCCCCCCCGGGGGGGGGGGGGGGGTTTTTTTTTTTTTTTTAAAAAAAAAAAAAAAACCCCCCCCCCCCCCCCGGGGGGGGGGGGGGGGTTTTTTTTTTTTTTTTAAAAAAAAAAAAAAAACCCCCCCCCCCCCCCCGGGGGGGGGGGGGGGGTTTTTTTTTTTTTTTTAAAAAAAAAAAAAAAACCCCCCCCCCCCCCCCGGGGGGGGGGGGGGGGTTTTTTTTTTTTTTTTAAAAAAAAAAAAAAAACCCCCCCCCCCCCCCCGGGGGGGGGGGGGGGGTTTTTTTTTTTTTTTTAAAAAAAAAAAAAAAACCCCCCCCCCCCCCCCGGGGGGGGGGGGGGGGTTTTTTTTTTTTTTTTAAAAAAAAAAAAAAAACCCCCCCCCCCCCCCCGGGGGGGGGGGGGGGGTTTTTTTTTTTTTTTTAAAAAAAAAAAAAAAACCCCCCCCCCCCCCCCGGGGGGGGGGGGGGGGTTTTTTTTTTTTTTTTAAAAAAAAAAAAAAAACCCCCCCCCCCCCCCCGGGGGGGGGGGGGGGGTTTTTTTTTTTTTTTTAAAAAAAAAAAAAAAACCCCCCCCCCCCCCCCGGGGGGGGGGGGGGGGTTTTTTTTTTTTTTTTAAAAAAAAAAAAAAAACCCCCCCCCCCCCCCCGGGGGGGGGGGGGGGGTTTTTTTTTTTTTTTT\n"
                                     ">D\nAAAACCCCGGGGTTTTAAAACCCCGGGGTTTTAAAACCCCGGGGTTTTAAAACCCCGGGGTTTTAAAACCCCGGGGTTTTAAAACCCCGGGGTTTTAAAACCCCGGGGTTTTAAAACCCCGGGGTTTTAAAACCCCGGGGTTTTAAAACCCCGGGGTTTTAAAACCCCGGGGTTTTAAAACCCCGGGGTTTTAAAACCCCGGGGTTTTAAAACCCCGGGGTTTTAAAACCCCGGGGTTTTAAAACCCCGGGGTTTTAAAACCCCGGGGTTTTAAAACCCCGGGGTTTTAAAACCCCGGGGTTTTAAAACCCCGGGGTTTTAAAACCCCGGGGTTTTAAAACCCCGGGGTTTTAAAACCCCGGGGTTTTAAAACCCCGGGGTTTTAAAACCCCGGGGTTTTAAAACCCCGGGGTTTTAAAACCCCGGGGTTTTAAAACCCCGGGGTTTTAAAACCCCGGGGTTTTAAAACCCCGGGGTTTTAAAACCCCGGGGTTTTAAAACCCCGGGGTTTTAAAACCCCGGGGTTTTAAAACCCCGGGGTTTTAAAACCCCGGGGTTTTAAAACCCCGGGGTTTTAAAACCCCGGGGTTTTAAAACCCCGGGGTTTTAAAACCCCGGGGTTTTAAAACCCCGGGGTTTTAAAACCCCGGGGTTTTAAAACCCCGGGGTTTTAAAACCCCGGGGTTTTAAAACCCCGGGGTTTTAAAACCCCGGGGTTTTAAAACCCCGGGGTTTTAAAACCCCGGGGTTTTAAAACCCCGGGGTTTTAAAACCCCGGGGTTTTAAAACCCCGGGGTTTTAAAACCCCGGGGTTTTAAAACCCCGGGGTTTTAAAACCCCGGGGTTTTAAAACCCCGGGGTTTTAAAACCCCGGGGTTTTAAAACCCCGGGGTTTTAAAACCCCGGGGTTTTAAAACCCCGGGGTTTTAAAACCCCGGGGTTTTAAAACCCCGGGGTTTTAAAACCCCGGGGTTTTAAAACCCCGGGGTTTTAAAACCCCGGGGTTTTAAAACCCCGGGGTTTT\n"
                                     ">E\nACGTACGTACGTACGTACGTACGTACGTACGTACGTACGTACGTACGTACGTACGTACGTACGTACGTACGTACGTACGTACGTACGTACGTACGTACGTACGTACGTACGTACGTACGTACGTACGTACGTACGTACGTACGTACGTACGTACGTACGTACGTACGTACGTACGTACGTACGTACGTACGTACGTACGTACGTACGTACGTACGTACGTACGTACGTACGTACGTACGTACGTACGTACGTACGTACGTACGTACGTACGTACGTACGTACGTACGTACGTACGTACGTACGTACGTACGTACGTACGTACGTACGTACGTACGTACGTACGTACGTACGTACGTACGTACGTACGTACGTACGTACGTACGTACGTACGTACGTACGTACGTACGTACGTACGTACGTACGTACGTACGTACGTACGTACGTACGTACGTACGTACGTACGTACGTACGTACGTACGTACGTACGTACGTACGTACGTACGTACGTACGTACGTACGTACGTACGTACGTACGTACGTACGTACGTACGTACGTACGTACGTACGTACGTACGTACGTACGTACGTACGTACGTACGTACGTACGTACGTACGTACGTACGTACGTACGTACGTACGTACGTACGTACGTACGTACGTACGTACGTACGTACGTACGTACGTACGTACGTACGTACGTACGTACGTACGTACGTACGTACGTACGTACGTACGTACGTACGTACGTACGTACGTACGTACGTACGTACGTACGTACGTACGTACGTACGTACGTACGTACGTACGTACGTACGTACGTACGTACGTACGTACGTACGTACGTACGTACGTACGTACGTACGTACGTACGTACGTACGTACGTACGTACGTACGTACGTACGTACGTACGTACGTACGTACGTACGTACGTACGTACGTACGTACGTACGTACGTACGTACGTACGTACGTACGTACGTACGTACGTACGTACGTACGTACGTACGTACGTACGTACGTACGT\n"), 'fasta')

    mygtr = GTR.custom(alphabet = np.array(['A', 'C', 'G', 'T']),
                       pi = np.array([0.25, 0.95, 0.005, 0.05]), W=np.ones((4,4)))

    myTree = TreeAnc(gtr=mygtr, tree = tiny_tree,
                        aln =tiny_aln, verbose = 4)

    logLH = myTree.ancestral_likelihood()
    LH = np.exp(logLH)
    print ("Net probability (for all possible realizations): " + str(np.exp(logLH).sum()))
    print (np.exp(logLH))<|MERGE_RESOLUTION|>--- conflicted
+++ resolved
@@ -84,14 +84,10 @@
         self.fill_overhangs = fill_overhangs
         self.is_vcf = False  #this is set true when aln is set, if aln is dict
         self.var_positions = None #set during seq compression, if aln is dict
-<<<<<<< HEAD
         self.inferred_const_sites = [] #keeps track of pos where ambig sites replaced with base
-
         #This preserves original compressed sequence so ambiguous positions can be recovered later
         self.ambigPos = {}
-=======
         self.seq_multiplicity = {} if seq_multiplicity is None else seq_multiplicity
->>>>>>> d867a4f9
 
         self.ignore_gaps = ignore_gaps
         self.set_gtr(gtr if gtr is not None else 'JC69', **kwargs)
