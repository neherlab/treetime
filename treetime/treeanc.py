--- conflicted
+++ resolved
@@ -411,24 +411,10 @@
                 aln_transpose = np.array(seqs).T
                 positions = range(self.seq_len)
 
-<<<<<<< HEAD
-        for pi in range(len(aln_transpose)):
-            if type(self.aln) is dict:
-                pi = aln_transpose[pi]
-                #if it is a constant site, just add it to the reduced alignment!
-                if pi in inv_firstPos:
-                    str_pat = inv_firstPos[pi]*len(self.aln)
-                    pattern = np.array(list(str_pat), 'S1')
-                    tmp_reduced_aln.append(pattern)
-                    continue
-                else:  #it is a variable site, do the normal code
-                    pattern = [ self.aln[k][pi] if pi in self.aln[k].keys() else self.ref[pi] for k,v in self.aln.items() ]
-=======
         for pi in positions:
             if type(self.aln) is dict:
                 pattern = [ self.aln[k][pi] if pi in self.aln[k].keys()
-                            else self.ref[pi] for k,v in self.aln.iteritems() ]
->>>>>>> ff884722
+                            else self.ref[pi] for k,v in self.aln.items() ]
             else:
                 pattern = aln_transpose[pi]
 
@@ -471,24 +457,15 @@
             self.full_to_reduced_sequence_map[np.array(pos)]=p
 
         # create a map to reconstruct full sequence from the reduced (compressed) sequence
-<<<<<<< HEAD
         for p, val in alignment_patterns.items():
-            alignment_patterns[p]=(val[0], np.array(val[1], dtype=int))
-=======
-        for p, val in alignment_patterns.iteritems():
->>>>>>> ff884722
             self.reduced_to_full_sequence_map[val[0]]=np.array(val[1], dtype=int)
 
         # assign compressed sequences to all nodes of the tree, which have sequence assigned
         # for dict we cannot assume this is in the same order, as it does below!
         # so do it explicitly
         if type(self.aln) is dict:
-<<<<<<< HEAD
-            seq_reduce_align = {seqNames[i]:self.reduced_alignment[i] for i in range(len(seqNames)) }
-=======
             seq_reduce_align = {n:self.reduced_alignment[i]
                                 for i, n in enumerate(seqNames)}
->>>>>>> ff884722
             for n in self.tree.find_clades():
                 if hasattr(n, 'sequence'):
                     n.cseq = seq_reduce_align[n.name]
@@ -530,8 +507,8 @@
 
         from collections import defaultdict
         inv_map = defaultdict(list)
-        for k,v in self.aln.iteritems():
-            for pos, bs in v.iteritems():
+        for k,v in self.aln.items():
+            for pos, bs in v.items():
                 inv_map[pos].append(bs)
 
         self.nonref_positions = np.sort(inv_map.keys())
@@ -542,7 +519,7 @@
         nonref_alleles = []
         ambiguous_const = []
         variable_pos = []
-        for pos, bs in inv_map.iteritems(): #loop over positions and patterns
+        for pos, bs in inv_map.items(): #loop over positions and patterns
             bases = "".join(np.unique(bs))
             if len(bs) == nseq:
                 if (len(bases)<=2 and ambiguous_char in bases) or len(bases)==1:
@@ -636,63 +613,6 @@
                     c.mutation_length=c.branch_length
                 c.dist2root = c.up.dist2root + c.mutation_length
 
-<<<<<<< HEAD
-    def pre_load_vcf(self):
-        """
-        If using a VCF file, avoid iterating over all the constant site when
-        creating the compressed sequence by pre-loading all the constant sites
-        into the alignment_patterns object and iterating only over variable sites
-        (plus the first occurance of each const site to include it in compressed alignment)
-        EBH 1 Dec 2017
-        """
-        #get location of variable sites
-        positions = []
-        for key,val in self.aln.items():
-            positions += val.keys()
-        positions = list(set(positions))
-        positions.sort()
-        self.var_positions = positions
-
-        #remove variable sites from Ref to get constant site positions
-        refMod = np.array(list(self.ref), 'S1')
-        bases = np.unique(refMod)
-        refMod[positions] = "."
-
-        #find out location of constant sites and store these
-        constantLocs = { base:np.where(refMod==base)[0].tolist() for base in bases }
-        #Find first occurance of each, this will dictate processing order
-        firstPos = {key:val[0] for key,val in constantLocs.items() }
-        #Find out order to process them in
-        bases = [key for key,value in sorted(firstPos.items(), key=lambda x: (x[1],x[0]))]
-        #Find out where they will be in compressed alignment - once other const sites are removed!
-        compressedLoc = {}
-        for base in bases:
-            newLocations = np.where(refMod==base)[0]   #find out where they are now
-            compressedLoc[base] = newLocations[0]   #find first occurance - this is location
-            refMod = np.delete(refMod, newLocations[1:])    #delete all other occurances so that subsequent bases are in right place
-
-        #This becomes the base of alignment_patterns:
-        aln_pattern_start = {base*len(self.aln):(compressedLoc[base], constantLocs[base]) for base in bases}
-
-        #Now add the original first occurance to the list of variable positions so we iterate over them too
-        #(so they go into reduced alignment)
-        #This more complex code avoids sorting positions twice! (>4million length)
-        #Because assume 1st occurance of const sites is in first few bases
-        sortFirstPos = firstPos.values()
-        sortFirstPos.sort()
-        positionsAndConst = positions[:]
-        i = 0
-        while len(sortFirstPos) != 0:
-            if len(positionsAndConst) == i or positionsAndConst[i] > sortFirstPos[0]:
-                positionsAndConst.insert(i, sortFirstPos.pop(0))
-            i+=1
-
-        #Invert dict of first constant position so can locate by position
-        inv_firstPos = dict([v,k] for k,v in firstPos.items())
-
-        return aln_pattern_start, positionsAndConst, inv_firstPos
-=======
->>>>>>> ff884722
 
 
 ####################################################################
@@ -886,11 +806,7 @@
             node_seq = self.original_sequences[node.name]
 
         muts = []
-<<<<<<< HEAD
-        for p, (anc, der) in enumerate(zip(node.up.cseq, node.cseq)):
-=======
-        for p, (anc, der) in enumerate(izip(node.up.cseq, node_seq)):
->>>>>>> ff884722
+        for p, (anc, der) in enumerate(zip(node.up.cseq, node_seq)):
             # only if the states in compressed sequences differ:
             if anc!=der:
                 # expand to the positions in real sequence
