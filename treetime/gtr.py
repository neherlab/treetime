--- conflicted
+++ resolved
@@ -142,38 +142,6 @@
 ######################################################################
 ## constructor methods
 ######################################################################
-
-<<<<<<< HEAD
-=======
-    def __str__(self):
-        '''
-        String representation of the GTR model for pretty printing
-        '''
-        multi_site = len(self.Pi.shape)==2
-
-        if multi_site:
-            eq_freq_str = "Average substitution rate (mu): "+str(np.round(self.average_rate,6))+'\n'
-        else:
-            eq_freq_str = "Substitution rate (mu): "+str(np.round(self.mu,6))+'\n'
-
-        if not multi_site:
-            eq_freq_str += "\nEquilibrium frequencies (pi_i):\n"
-            for a,p in zip(self.alphabet, self.Pi):
-                eq_freq_str+='  '+a+': '+str(np.round(p,4))+'\n'
-
-        W_str = "\nSymmetrized rates from j->i (W_ij):\n"
-        W_str+='\t'+'\t'.join(self.alphabet)+'\n'
-        for a,Wi in zip(self.alphabet, self.W):
-            W_str+= '  '+a+'\t'+'\t'.join([str(np.round(max(0,p),4)) for p in Wi])+'\n'
-
-        if not multi_site:
-            Q_str = "\nActual rates from j->i (Q_ij):\n"
-            Q_str+='\t'+'\t'.join(self.alphabet)+'\n'
-            for a,Qi in zip(self.alphabet, self.Q):
-                Q_str+= '  '+a+'\t'+'\t'.join([str(np.round(max(0,p),4)) for p in Qi])+'\n'
-
-        return eq_freq_str + W_str + Q_str
-
     @staticmethod
     def from_file(gtr_fname):
         """
@@ -225,7 +193,6 @@
             raise MissingDataError('GTR: was unable to read custom GTR model in '+str(gtr_fname))
 
 
->>>>>>> e49f724e
     def assign_rates(self, mu=1.0, pi=None, W=None):
         """
         Overwrite the GTR model given the provided data
