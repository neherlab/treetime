"""
Class, which contains methods to optimize branch lengths given the time
constraints set to leaves
"""
from __future__ import print_function, division

from treeanc import TreeAnc
import utils
import config as ttconf

import numpy as np
from Bio import AlignIO, Phylo
import datetime
from scipy.interpolate import interp1d
import matplotlib.pyplot as plt
import matplotlib as mpl
import json
import copy
from scipy import optimize as sciopt

class TreeTime(TreeAnc, object):
    """
    TreeTime is the main class to perform the optimization of the node
    positions given the temporal constraints of (some) nodes and leaves.

    The optimization workflow includes the inferrence of the ancestral sequences
    using Fitch's method or maximum-likelihood (ML), followed by the unconstrained optimization
    of the branch lengths with maximum-likelihood method. After the optimization
    is done, the nodes with date-time information are arranged along the time axis,
    the appropriate conversion btween the branch lengths units and the date-time units
    is found. Then, for each internal node, we compute the the probability distribution
    of the node's location conditional on the fixed location of the leaves, which
    have temporal information. In the end, the most probable location of the internal nodes
    is converted to the time of the internal node.
    """

    def __init__(self, gtr):
        super(TreeTime, self).__init__(gtr)
        self.date2dist = None  # we do not know anything about the conversion
        self.tree_file = ""
        self.max_diam = 0.0
        self.debug=False

    @property
    def average_branch_len(self):
        """
        Compute the average branch length of the tree.
        Used to estimate the scale  of the branch-lengths
        """
        return np.mean([n.branch_length for n in self.tree.find_clades()])

    def reroot_to_oldest(self):
        """
        Set the root of the tree to the oldest node.
        """
        def numdate_given(node):
            if not hasattr(node, 'numdate_given') or node.numdate_given is None:
                return 0
            return node.numdate_given

        self.tree.root_with_outgroup(sorted(self.tree.get_terminals(), key=numdate_given)[0])
        self.tree.ladderize()
        og = self.tree.root.clades[0]
        self.tree.root.clades[1].branch_length += og.branch_length
        og.branch_length = self.one_mutation
        self.tree.root.branch_length = self.one_mutation
        self.tree.root.numdate_given = None
        # fix tree lengths, etc
        self.set_additional_tree_params()

    def init_date_constraints(self, slope=None, ancestral_inference=True):
        """
        Get the conversion coefficients between the dates and the branch
        lengths as they are used in ML computations. The conversion formula is
        assumed to be 'length = k*numdate_given + b'. For convenience, these
        coefficients as well as regression parameters are stored in the
        dates2dist object.

        Note: that tree must have dates set to all nodes before calling this
        function. (This is accomplished by calling load_dates func).
        """
        self.date2dist = utils.DateConversion.from_tree(self.tree, slope)
        self.max_diam = self.date2dist.intercept

        # set the None  for the date-related attributes in the internal nodes.
        # make interpolation objects for the branches
        self._ml_t_init(ancestral_inference=ancestral_inference)

    def _make_branch_len_interpolator(self, node, n=ttconf.BRANCH_GRID_SIZE):
        """
        Makes an interpolation object for probability of branch length. Builds
        an adaptive grid with n points, fine around the optimal branch length,
        and more sparse at the tails. This method does **not**  require the
        branch length to be at their optimal value, as it computes the optimal
        length itself. The method, however **requires** the knowledge of the
        sequences and/or sequence profiles for the node and its parent in order
        to compute distance probability in the scope of the GTR models

        Args:
         - node(Phylo.Clade): tree node. The probability distribution of the branch
           length from the node to its parent will be computed

         - n(int): number of points in the branch length grid.

        Returns:
         - None. The node gets new attribute - the linear interpolation object
           of the branch length probability distribution.

        """
        # no need to optimize the root branch length
        if node.up is None:
            node.branch_neg_log_prob = None
            return None
        if not hasattr(node, 'gamma'):
            node.gamma = 1.0

        parent = node.up
        prof_p = parent.profile
        prof_ch = node.profile


        if not hasattr(node, 'gamma'):
            node.gamma = 1.0
        
        if not hasattr(node, 'merger_rate') or node.merger_rate is None:
            node.merger_rate = ttconf.BRANCH_LEN_PENALTY

        # optimal branch length
        obl = self.gtr.optimal_t(node.up.profile, node.profile) # not rotated profiles!

        node.opt_branch_length = obl #  need for some computations

        if obl < np.min((1e-5, 0.1*self.one_mutation)): # zero-length

            grid = ttconf.MAX_BRANCH_LENGTH * (np.linspace(0, 1.0 , n/3)**2)

        else: # branch length is not zero

            sigma = obl #np.max([self.average_branch_len, obl])
            # from zero to optimal branch length
            grid_left = obl * (1 - np.linspace(1, 0.0, n/3)**2)
            # from optimal branch length to the right (--> 3*branch lengths),
            grid_right = obl + obl/100 + (3*sigma*(np.linspace(0, 1, n/3)**2))
            # far to the right (3*branch length ---> MAX_LEN), very sparse
            far_grid = grid_right.max() + obl/2 + ttconf.MAX_BRANCH_LENGTH*np.linspace(0, 1, n)**2

            grid = np.concatenate((grid_left,grid_right,far_grid))
            grid.sort() # just for safety

        grid = np.concatenate((
            [ttconf.MIN_T, -ttconf.TINY_NUMBER],
            grid,
            [ttconf.MAX_T]))

        # log-probability of the branch len to be at this value
        logprob = np.concatenate([
            [0., 0.],
<<<<<<< HEAD
            [self.gtr.prob_t(prof_p, prof_ch, t_*node.gamma, return_log=True) for t_ in grid[2:-2]],
=======
            [self.gtr.prob_t(prof_p, prof_ch, node.gamma*t_, return_log=True) for t_ in grid[2:-2]],
>>>>>>> ad7d2cde
            [0., 0.]])

        logprob[((0,1,-2,-1),)] = ttconf.MIN_LOG
        logprob *= -1.0

        dt = np.diff(grid)
        tmp_prob = np.exp(-logprob)
        integral = np.sum(0.5*(tmp_prob[1:]+tmp_prob[:-1])*dt)

        # save raw branch length interpolators without coalescent contribution
        # TODO: better criterion to catch bad branch
        if integral < 1e-200:
            print ("!!WARNING!! Node branch length probability distribution "
                "integral is ZERO. Setting bad_branch flag..."
                "Not accounting for the normalization, coalescence theory.")
            node.bad_branch = True
            node.raw_branch_neg_log_prob = interp1d(grid, logprob, kind='linear')

        else:
            node.raw_branch_neg_log_prob = interp1d(grid, logprob+np.log(integral), kind='linear')


        # add merger rate contribution to the raw branch length
        logprob += node.merger_rate * np.minimum(ttconf.MAX_BRANCH_LENGTH, np.maximum(0,grid))


        # normalize the branch lengths prob distribution
        min_prob = np.min(logprob)
        if np.exp(-1*min_prob) == 0:
            print ("!!Warning!! the branch length probability is zero. "
                   "Are the branches and sequences correct?")
            # setting bad branch flag
            node.bad_branch = True

        logprob -= min_prob
        dt = np.diff(grid)
        tmp_prob = np.exp(-logprob)
        integral = np.sum(0.5*(tmp_prob[1:]+tmp_prob[:-1])*dt)

        if integral < 1e-200:
            print ("!!WARNING!! Node branch length probability distribution "
                "integral is ZERO. Setting bad_branch flag..."
                "Not accounting for the normalization, coalescence theory.")
            node.bad_branch = True
            node.branch_neg_log_prob = interp1d(grid, logprob, kind='linear')

        else:
            node.branch_neg_log_prob = interp1d(grid, logprob+np.log(integral), kind='linear')


        # node gets new attribute
        return None

    def _update_branch_len_interpolators(self):
        """
        reassign interpolator object for branch length after changing the merger_rate
        """
        for node in self.tree.find_clades():
            if node.up is None:
                continue
            # make sure to copy raw_branch_neg_log_prob.y -> otherwise only referenced and modified
            grid,y = node.raw_branch_neg_log_prob.x, np.array(node.raw_branch_neg_log_prob.y)
            y+=node.merger_rate * np.minimum(ttconf.MAX_BRANCH_LENGTH, np.maximum(0,grid))
            dt = np.diff(grid)
            tmp_prob = np.exp(-y)
            integral = np.sum(0.5*(tmp_prob[1:]+tmp_prob[:-1])*dt)
            node.branch_neg_log_prob = interp1d(grid, y + np.log(integral), kind='linear')

    def _ml_t_init(self,ancestral_inference=True, **kwarks):
        """
        Initialize the attributes in all tree nodes that are required
        by the ML algorithm to compute the probablility distribution of the node
        locations. These attributes include the distance from the node postions
        to the present (in branch length units), branch length interpolation
        objects, and the probability distributions for the nodes which have the
        date-time information (these are going to be delta-functions), and
        set the sequence profiles in the eigenspace of the GTR matrix.

        """
        tree = self.tree
<<<<<<< HEAD

        if ttconf.BRANCH_LEN_PENALTY is None:
            ttconf.BRANCH_LEN_PENALTY = 0.0

=======
        if ancestral_inference:
            self.optimize_seq_and_branch_len(**kwarks)
        print('Initializing branch length interpolation objects')
>>>>>>> ad7d2cde
        if self.date2dist is None:
            print ("error - no date to dist conversion set. "
                "Run init_date_constraints and try once more.")
            return

        for node in tree.find_clades():

            if not hasattr(node, 'merger_rate'):
                node.merger_rate=ttconf.BRANCH_LEN_PENALTY

            # make interpolation object for branch lengths
            self._make_branch_len_interpolator(node, n=ttconf.BRANCH_GRID_SIZE)
            # set the profiles in the eigenspace of the GTR matrix
            # in the following, we only use the prf_l and prf_r (left and right
            # profiles in the matrix eigenspace)
            self._set_rotated_profiles(node)

            # node is constrained
            if hasattr(node, 'numdate_given') and node.numdate_given is not None:
                if hasattr(node, 'bad_branch') and node.bad_branch==True:
                    print ("Branch is marked as bad, excluding it from the optimization process"
                        " Will be optimized freely")
                    node.numdate_given = None
                    node.abs_t = None
                    #    if there are no constraints - log_prob will be set on-the-fly
                    node.msg_to_parent = None
                else:

                    # set the absolute time in branch length units
                    # the abs_t zero is today, and the direction is to the past

                    # this is the conversion between the branch-len and the years
                    node.abs_t = (utils.numeric_date() - node.numdate_given) * abs(self.date2dist.slope)
                    node.msg_to_parent = utils.delta_fun(node.abs_t, return_log=True, normalized=False)
            # unconstrained node
            else:
                node.numdate_given = None
                node.abs_t = None
                # if there are no constraints - log_prob will be set on-the-fly
                node.msg_to_parent = None


    def _convolve(self, src_neglogprob, src_branch_neglogprob, inverse_time):
        """
        Compute the convolution of parent (target) and child (source)
        nodes negative log-likelihood distributions.
        Take the source node log-LH distribution, extracts its grid. Based on
        the branch length probability distribution (also neg log-LH), find
        approximate position of the target node. Make the grid for the target
        node, and for each point of this newly generated grid, compute the
        convolution over all possible positions of the source node.

        Args:

        - src_neglogprob (scipy.interpolate.interp1d): neg log-LH
         distribution of the node to be integrated, represented as scipy
         interpolation object

        - src_branch_neglogprob(scipy.interpolate.interp1d): neg log-LH
         distribution of the branch lenghts between the two nodes, represented
         as scipy interpolation object

         - inverse_time (bool): Whether the time should be inversed.
         True if we go from leaves to root (against absolute time scale), and
         the convolution is computed over positions of the child node.
         False if the messages are propagated from root towards leaves (the same
         direction as the absolute time axis), and the convolution is being
         computed over the position of the parent node

        """

        opt_source_pos = utils.min_interp(src_neglogprob)
        opt_branch_len = utils.min_interp(src_branch_neglogprob)
        if inverse_time:
            opt_target_pos = opt_source_pos + opt_branch_len # abs_t
        else:
            opt_target_pos = opt_source_pos - opt_branch_len

        # T
        target_grid = utils.make_node_grid(opt_target_pos)
        target_grid.sort() # redundant
        if hasattr(src_neglogprob, 'delta_pos'): # convolve with delta-fun
            x_axis = target_grid - src_neglogprob.delta_pos
            x_axis[x_axis < ttconf.MIN_T] = ttconf.MIN_T
            x_axis[x_axis > ttconf.MAX_T] = ttconf.MAX_T
            res_y = src_branch_neglogprob(x_axis)
            res = interp1d(target_grid, res_y, kind='linear')
        else: # convolve two different distributions
            pre_b = np.min(src_branch_neglogprob.y)
            pre_n = np.min(src_neglogprob.y)
            src_branch_neglogprob.y -= pre_b
            src_neglogprob.y -= pre_n
            res = utils.convolve(target_grid, src_neglogprob, src_branch_neglogprob)
            src_branch_neglogprob.y += pre_b
            src_neglogprob.y += pre_n
            res.y += pre_b
            res.y += pre_n
        return res

    def _ml_t_leaves_root(self):
        """
        Compute the probability distribution of the internal nodes positions by
        propagating from the tree leaves towards the root. The result of
        this operation are the probability distributions of each internal node,
        conditional on the constraints on leaves in the descendant subtree. The exception
        is the root of the tree, as its subtree includes all the constrained leaves.
        To the final location probability distribution of the internal nodes,
        is calculated via back-propagation in _ml_t_root_to_leaves.

        Args:

         - None: all required parameters are pre-set as the node attributes during
           tree preparation

        Returns:

         - None: Every internal node is assigned the probability distribution in form
           of an interpolation object and sends this distribution further towards the
           root.

        """

        print("Maximum likelihood tree optimization with temporal constraints:"
            " Propagating leaves -> root...")
        for node in self.tree.find_clades(order='postorder'):  # children first, msg to parents

            if node.is_terminal():
                continue # either have constraints, or will be optimized freely on the way back

            # children nodes with constraints
            msgs_from_clades = [self._convolve(clade.msg_to_parent,
                               clade.branch_neg_log_prob,
                               inverse_time=True)
                               for clade in node.clades if clade.msg_to_parent is not None]
            if len(msgs_from_clades) < 1:  # we need at least one constraint
                continue

            new_neglogprob = utils.multiply_dists(msgs_from_clades)
            node.msg_to_parent = new_neglogprob

    def _ml_t_root_leaves(self):
        """
        Given the location probability distribution, computed by the propagation
        from leaves to root, set the root most-likely location. Estimate the
        tree likelihood. Report the root location probability distribution
        message towards the leaves. For each internal node, compute the final
        location probability distribution based on the pair of messages (from the
        leaves and from the root), and find the most likely position of the
        internal nodes and finally, convert it to the date-time information

        Args:

        - None: all the requires parameters are pre-set in the previous steps.

        Returns:
         - None: all the internal nodes are assigned probability distributions
           of their locations. The branch lengths are updated to reflect the most
           likely node locations.

        """

        print("Maximum likelihood tree optimization with temporal constraints:"
            " Propagating root -> leaves...")
        for node in self.tree.find_clades(order='preorder'):  # ancestors first, msg to children
            if not hasattr(node, "msg_to_parent"):
                print ("ERROR: node has no log-prob interpolation object! "
                    "Aborting.")
            collapse_func = utils.median_interp
            if node.up is None:  # root node
                node.total_prob = utils.delta_fun(collapse_func(node.msg_to_parent),
                                                  return_log=True,normalized=False)
                #node.total_prefactor = node.msg_to_parent_prefactor
                #node.msg_from_parent_prefactor = 0
                self._set_final_date(node)
                continue

            if node.msg_to_parent is not None: # constrained terminal
                                              # and all internal nodes


                if not hasattr(node.up.total_prob ,'delta_pos'):
                    print ("Cannot infer the position of the node: the position "
                           "of the parent is not delta function")
                    continue

                node_grid = node.up.total_prob.delta_pos - node.branch_neg_log_prob.x
                node_grid[node_grid < ttconf.MIN_T/2] = ttconf.MIN_T
                node_grid[node_grid > ttconf.MAX_T/2] = ttconf.MAX_T
                node.msg_from_parent = interp1d(node_grid, node.branch_neg_log_prob.y, kind='linear')

                final_prob = utils.multiply_dists((node.msg_from_parent, node.msg_to_parent))

                if collapse_func(final_prob) > node.up.abs_t + 1e-9:
                    # must never happen, just for security
                    # I think this can sometimes happen when using median collapsing
                    if self.debug: import ipdb; ipdb.set_trace()
                    node.total_prob = utils.delta_fun(node.up.abs_t, return_log=True, normalized=False)
                    print ("Warn: the child node wants to be {0} earlier than "
                        "the parent node. Setting the child location to the parent's "
                        "one.".format((collapse_func(final_prob) - node.up.abs_t)))

                else:
                    node.total_prob = utils.delta_fun(collapse_func(final_prob),
                        return_log=True, normalized=False)

            else: # unconstrained terminal nodes
                node_grid = node.up.total_prob.delta_pos - node.branch_neg_log_prob.x
                node_grid[node_grid < ttconf.MIN_T/2] = ttconf.MIN_T
                node_grid[node_grid > ttconf.MAX_T/2] = ttconf.MAX_T

                node.msg_from_parent = interp1d(node_grid, node.branch_neg_log_prob.y, kind='linear')
                #final_prob = utils.multiply_dists((node.msg_from_parent, node.msg_to_parent))
                #node.msg_from_parent = msg_from_parent

                node.total_prob = utils.delta_fun(collapse_func(node.msg_from_parent),

                        return_log=True, normalized=False)

            self._set_final_date(node)

    def _set_final_date(self, node):
        """
        Given the location of the node in branch length units, convert it to the
        date-time information.

        Args:
         - node(Phylo.Clade): tree node. NOTE the node should have the abs_t attribute
         to have a valid value. This is automatically taken care of in the
         procedure to get the node location probability distribution.

        """
        node.abs_t = utils.min_interp(node.total_prob)
        if node.up is not None:
            node.branch_length = node.up.abs_t - node.abs_t
            node.dist2root = node.up.dist2root + node.branch_length
        else:
            node.branch_length = self.one_mutation
            node.dist2root = 0.0



        node.years_bp = self.date2dist.get_date(node.abs_t)
        if node.years_bp < 0:
            if not hasattr(node, "bad_branch") or node.bad_branch==False:
                raise ArithmeticError("The node is later than today, but it is not"
                    "marked as \"BAD\", which indicates the error in the "
                    "likelihood optimization.")
            else:
                print ("Warning! node, which is marked as \"BAD\" optimized "
                    "later than present day")

        now = utils.numeric_date()
        node.numdate = now - node.years_bp

        # set the human-readable date
        days = 365.25 * (node.numdate - int(node.numdate))
        year = int(node.numdate)
        try:
            n_date = datetime.datetime(year, 1, 1) + datetime.timedelta(days=days)
            node.date = datetime.datetime.strftime(n_date, "%Y-%m-%d")
        except:
            # this is the approximation
            node.date = str(year) + "-" + str( int(days / 30)) + "-" + str(int(days % 30))


    def coalescent_model(self, Tc=None, optimize_Tc = False,**kwarks):
        """
        This is a wrapper function doing the full inference of node placing and
        ancestral sequences. In addition to standard branch length probabilie,
        a coalescent model prior is used. The branch length probabilities are adjusted to
        reflect the number of concurrent branches with which the branch could
        potentially merge.
        Args:
            - Tc(float): coalescent time scale, if None, half the depth of the
              tree is used. This is expected to be accurate when the tree is not
              ladder like
            - optimize_Tc(bool):  adjust the coalescence time scale to optimize the
              likelihood.
        Returns:
            - None. attributes are added to the nodes
        """
        from merger_models import coalescent
        #  propagate messages up and down and reconstruct ancestral states
        self.ml_t(**kwarks)

        # if no coalescence time scale is provided, use half the root time
        if Tc is None:
            Tc = 0.5*self.tree.root.abs_t

        # resolve polytomies if there are any
        coalescent(self.tree, Tc=Tc)
        self._update_branch_len_interpolators()
        self.resolve_polytomies(rerun=False)
        self.init_date_constraints(ancestral_inference=True)
        self.ml_t()

        # if desired, optimize the coalescence time scale
        if optimize_Tc:
            def tmpTotalLH(Tc):
                coalescent(self.tree, Tc=Tc)
                self._update_branch_len_interpolators()
                self.ml_t()
                print("Tc:",Tc)
                self.print_lh()
                return -self.total_LH()
            sol = sciopt.minimize_scalar(tmpTotalLH, bounds=[0, Tc*5], method='bounded')
            if sol['success']:
                self.Tc_opt = sol['x']
                print('coalescent time scale optimization successful, Tc_opt=',self.Tc_opt)
                # final run with optimal Tc
                Tc = self.Tc_opt
            else:
                print('coalescent time scale optimization failed')


    def ml_t(self, max_iter = 3):
        """
        Perform the maximum-likelihood -- based optimization of the tree with temporal
        constraints of (some) internal nodes.

        Args:
         - None
        Returns:
         - None: Updates the tree, its branch lengths and information about the
         internal nodes.
        """
        #  propagate messages up
        self._ml_t_leaves_root()
        #  propagate messages down - reconstruct node positions
        self._ml_t_root_leaves()
        Ndiff = self.reconstruct_anc(method='ml')

        niter=0
        while Ndiff>0 and niter<max_iter:
            print('rerunning treetime inference iteration', niter+1, 'number of state changes observed:',Ndiff)
            self._ml_t_init(ancestral_inference=False)
            self._ml_t_leaves_root()
            self._ml_t_root_leaves()
            Ndiff = self.reconstruct_anc(method='ml')
            niter+=1
        print ("Done tree optimization after",niter+1,"iterations, final state changes:",Ndiff)


    def _set_rotated_profiles(self, node):
        """
        Set sequence and its profiles in the eigenspace of the transition
        matrix.
        """
        node.prf_r = node.profile.dot(self.gtr.v)
        node.prf_l = (self.gtr.v_inv.dot(node.profile.T)).T

    def _score_branch(self, node):
        """
        Auxilliary function to see how well is the particular branch optimized
        (how far it is from its optimal value)
        """
        cmap = mpl.cm.get_cmap ()
        def dev(n):
            sign = np.sign(node.branch_length - utils.opt_branch_len(node))
            opt_bl = sign * abs(node.branch_neg_log_prob(utils.opt_branch_len(n))
                                - node.branch_neg_log_prob(node.branch_length))
            return opt_bl

        node._score = dev(node)
        return None

    def _score_branches(self):
        """
        Set score to the branch. The score is how far is the branch length from
        its optimal value
        """
        for n in self.tree.find_clades():
            if n.up is not None:
                self._score_branch(n)

    def log_lh(self, node):
        """
        Get log-likelihood of the tree given the constrained leaves.
        """
        if hasattr(node, 'lh_prefactor') and hasattr(node, 'msg_to_parent_prefactor'):
            return -node.root.msg_to_parent_prefactor + node.lh_prefactor.sum()
        else:
            return ttconf.MIN_LOG


    def resolve_polytomies(self, merge_compressed=False, rerun=True):
        """
        Resolve the polytomies on the tree.
        The function scans the tree, resolves polytomies in case there are any,
        and re-optimizes the tree with new topology.
        Args:
            - merge_compressed(bool): whether to keep compressed branches as
              polytomies or return a strictly binary tree.
        """
        print('resolving polytomies')
        poly_found=False
        for n in self.tree.find_clades():
            if len(n.clades) > 3:
                self._poly(n, merge_compressed)
                poly_found=True

        # reoptimize branch length and sequences after topology changes
        if rerun and poly_found:
            print("topology of the tree has changed, will rerun inference...")
            self.optimize_branch_len()
            self.optimize_seq_and_branch_len(prune_short=False)
            self.init_date_constraints(ancestral_inference=False)
            self.ml_t()
        self.tree.ladderize()


    def _poly(self, clade, merge_compressed, verbose=1):
        """
        Function to resolve polytomies for a given parent node. If the number of the
        direct decendants is less than three (not a polytomy), does nothing.
        Otherwise, for each pair of nodes, assess the possible LH increase which could be
        gained by merging the two nodes. The increase in the LH is basically the
        tradeoff between the gain of the LH due to the changing the branch lenghts towardsthe optimal
        values and the decrease due to the introduction of the new branch with zero
        optimal length. After the cost gains been determined,
        """

        # TODO coefficient from the gtr
        zero_branch_slope = self.one_mutation / 0.8

        def _c_gain(t, n1, n2, parent):
            """
            cost gain if nodes n1, n2 are joined and their parent is placed at time t

            cost gain = (LH loss now) - (LH loss when placed at time t)
                      = [LH(opt) - LH(now)] - [LH(opt) - LH(t)] approx.=
                      approx.= LH(branch_len(now)) - LH (branch_len(t))

            """
            cg2 = n2.branch_neg_log_prob(parent.abs_t - n2.abs_t ) - n2.branch_neg_log_prob (t - n2.abs_t)
            cg1 = n1.branch_neg_log_prob(parent.abs_t - n1.abs_t ) - n1.branch_neg_log_prob (t - n1.abs_t)
            cg_new = - zero_branch_slope * (parent.abs_t - t) # loss in LH due to the new branch
            return -(cg2+cg1+cg_new)

        def cost_gain(n1, n2, parent):
            """
            cost gained if the two nodes would have been connected.
            """
            cg = sciopt.minimize_scalar(_c_gain,
                    bounds=[np.max(n1.abs_t,n2.abs_t), parent.abs_t],
                    method='Bounded',args=(n1,n2, parent))
            return cg['x'], - cg['fun']

        def merge_nodes(source_arr):
            mergers = np.array([[cost_gain(n1,n2, clade) for n1 in source_arr]for n2 in source_arr])
            while len(source_arr) > 1:
                #print (len(source_arr))

                LH = 0

                # max possible gains of the cost when connecting the nodes:
                # this is only a rough approximation because it assumes the new node positions
                # to be optimal
                new_positions = mergers[:,:,0]
                cost_gains = mergers[:,:,1]
                np.fill_diagonal(cost_gains, -1e9)

                idxs = np.unravel_index(cost_gains.argmax(),cost_gains.shape)
                try:
                    assert (idxs[0] != idxs[1])
                except:
                    if self.debug:
                        import ipdb; ipdb.set_trace()
                    else:
                        print("problem merging nodes")
                n1, n2 = source_arr[idxs[0]], source_arr[idxs[1]]
                if self.debug:
                    print (n1,n2)
                    print ("Delta-LH = " + str(cost_gains[idxs].round(3)))
                LH += cost_gains[idxs]

                new_node = Phylo.BaseTree.Clade()

                # fix positions and branch lengths
                new_node.abs_t = new_positions[idxs] # (n1.abs_t + tree.opt_branch_len(n1) + n2.abs_t + tree.opt_branch_len(n2))/2
                new_node.branch_length = clade.abs_t - new_node.abs_t
                new_node.clades = [n1,n2]
                n1.branch_length = new_node.abs_t - n1.abs_t
                n2.branch_length = new_node.abs_t - n2.abs_t

                # set parameters for the new node
                new_node.up = clade
                n1.up = new_node
                n2.up = new_node
                new_node.sequence = clade.sequence
                new_node.profile = clade.profile
                new_node.mutations = []
                new_node.merger_rate = clade.merger_rate
                self._make_branch_len_interpolator(new_node, n=ttconf.BRANCH_GRID_SIZE)
                clade.clades.remove(n1)
                clade.clades.remove(n2)
                clade.clades.append(new_node)

                # and modify source_arr array for the next loop
                if len(source_arr)>3: # if more than 3 nodes in polytomy, replace row/column
                    for ii in np.sort(idxs)[::-1]:
                        tmp_ind = np.arange(mergers.shape[0])!=ii
                        mergers = mergers[tmp_ind].swapaxes(0,1)
                        mergers = mergers[tmp_ind].swapaxes(0,1)

                    source_arr.remove(n1)
                    source_arr.remove(n2)
                    new_gains = np.array([[cost_gain(n1,new_node, clade) for n1 in source_arr]])
                    mergers = np.vstack((mergers, new_gains)).swapaxes(0,1)

                    source_arr.append(new_node)
                    new_gains = np.array([[cost_gain(n1,new_node, clade) for n1 in source_arr]])
                    mergers = np.vstack((mergers, new_gains)).swapaxes(0,1)
                else: # otherwise just recalculate matrix
                    source_arr.remove(n1)
                    source_arr.remove(n2)
                    source_arr.append(new_node)
                    mergers = np.array([[cost_gain(n1,n2, clade) for n1 in source_arr]
                                       for n2 in source_arr])

            return LH

        stretched = [c for c  in clade.clades if utils.opt_branch_len(c) < c.branch_length]
        compressed = [c for c in clade.clades if c not in stretched]

        if verbose>5:
            print (stretched)
        LH = 0.0

        if len(stretched)==1:
            return LH

        merge_nodes(stretched)
        if merge_compressed:
            merge_nodes(compressed)

        return LH

    def print_lh(self):
        """
        Print the total likelihood of the tree given the constrained leaves
        """
        s_lh = -self.tree.sequence_LH
        t_lh = self.tree.root.msg_to_parent.y.min()

        print ("###  Tree Likelihood  ###\n"
                " Seq log-LH:      {0}\n"
                " Temp.Pos log-LH: {1}\n"
                " Total log-LH:    {2}\n"
               "#########################".format(s_lh, t_lh, s_lh+t_lh))

    def total_LH(self):
        s_lh = self.tree.sequence_LH
        t_lh = -self.tree.root.msg_to_parent.y.min()
        return s_lh+t_lh


    def relaxed_clock(self, slack=None, coupling=None):
        """
        Allow the mutation rate to vary on the tree (relaxed molecular clock).
        Changes of the mutation rates from one branch to another are penalized.
        In addition, deviations of the mutation rate from the mean rate are
        penalized.
        """
        c=1.0
        if slack is None: slack=ttconf.MU_ALPHA
        if coupling is None: coupling=ttconf.MU_BETA
        stiffness = (self.tree.count_terminals()/self.tree.total_branch_length())
        for node in self.tree.find_clades(order='postorder'):
            if node.up is None:
                opt_len = node.branch_length
            else:
                opt_len = self.gtr.optimal_t(node.profile, node.up.profile)
                #opt_len = 1.0*len(node.mutations)/node.profile.shape[0]
            # contact term: stiffness*(g*bl - bl_opt)^2 + slack(g-1)^2 =
            #               (slack+bl^2) g^2 - 2 (bl*bl_opt+1) g + C= k2 g^2 + k1 g + C
            node._k2 = slack + stiffness*node.branch_length**2/(c*opt_len+self.one_mutation)
            node._k1 = -2*(stiffness*node.branch_length*opt_len/(c*opt_len+self.one_mutation) + slack)
            # coupling term: \sum_c coupling*(g-g_c)^2 + Cost_c(g_c|g)
            # given g, g_c needs to be optimal-> 2*coupling*(g-g_c) = 2*child.k2 g_c  + child.k1
            # hence g_c = (coupling*g - 0.5*child.k1)/(coupling+child.k2)
            # substituting yields
            for child in node.clades:
                denom = coupling+child._k2
                node._k2 += coupling*(1.0-coupling/denom)**2 + child._k2*coupling**2/denom**2
                node._k1 += (coupling*(1.0-coupling/denom)*child._k1/denom \
                            - coupling*child._k1*child._k2/denom**2 \
                            + coupling*child._k1/denom)


        all_gammas = []
        for node in self.tree.find_clades(order='preorder'):
            if node.up is None:
                node.gamma = - 0.5*node._k1/node._k2
            else:
                node.gamma = (coupling*node.up.gamma - 0.5*node._k1)/(coupling+node._k2)
            all_gammas.append(node.gamma)
        # normalize avg gamma values to avoid drift in overall mutation rate.
        avg_gamma = np.mean(all_gammas)
        for node in self.tree.find_clades(order='preorder'):
            node.gamma/=avg_gamma

        print('reevaluating branch length interpolators')
        self.init_date_constraints(ancestral_inference=False)

    def autocorr_molecular_clock(self, slack=None, coupling=None):
        """
        Allow the mutation rate to vary on the tree (relaxed molecular clock).
        Changes of the mutation rates from one branch to another are penalized.
        In addition, deviations of the mutation rate from the mean rate are
        penalized.
        """
        if slack is None: slack=ttconf.MU_ALPHA
        if coupling is None: coupling=ttconf.MU_BETA
        def opt_mu(node):
            if node.up is None: return mu_0
            mu = (node.up.sequence!=node.sequence).mean()/(node.numdate-node.up.numdate)
            #print (mu)
            return mu

        def get_mu_avg():
            muts = 0.0
            years = 0.0
            L = self.tree.get_terminals()[0].sequence.shape[0]
            for node in self.tree.find_clades(order="preorder"):
                if node.up is None: continue
                muts +=    (node.up.sequence!=node.sequence).sum()
                years += node.numdate-node.up.numdate

            return muts/years/L

        mu_0 = get_mu_avg()
        MAX_N = 1000
        D_MU = 1e-10

        def init_iterative():
            for node in self.tree.find_clades(order="preorder"):
                denom = 1 + slack + coupling * (1 + len(node.clades))
                node._Cn = (opt_mu(node) + slack * mu_0) / denom
                node._Bn = coupling / denom
                node._mu_n = mu_0
                node._mu_n1 = 0.0

        init_iterative()
        converged = False
        N = 0
        while not converged:
            delta_mu = 0.0

            # first pass, we set the mu values at N+1 step
            for node in self.tree.find_clades(order="preorder"):
                if node.up is None: continue
                node._mu_n1 = node._Cn + node._Bn * node.up._mu_n + node._Bn * np.sum([0.0] + [k._mu_n for k in node.clades])
                delta_mu += (node._mu_n1 - node._mu_n)**2

            # update the Nth mu value
            for node in self.tree.find_clades(order="preorder"):
                node._mu_n = node._mu_n1

            N += 1

            if N > MAX_N:
                print ("The autocorrelated molecular clock failed to converge.")
                break

            converged = delta_mu < D_MU

        if converged:
            print ("Autocorrelated molecular clock was computed in " + str(N+1)
                + " steps")

            for node in self.tree.find_clades(order="preorder"):
                denom = 1 + slack + coupling * (1 + len(node.clades))
                node._mu_n1 /= mu_0

        else:
            print ("Autocorrelated molecular clock computation has not converged "
                "after " + str(N) + "steps. Computation failed. The mutation rates will be purged now...")

            for node in self.tree.find_clades(order="preorder"):
                denom = 1 + slack + coupling * (1 + len(node.clades))
                del(node._Cn)
                del(node._Bn)
                del(node._mu_n  )
                del(node._mu_n1 )

    def find_best_root_and_regression(self):
        """
        Find the best root for the tree in linear time, given the timestamps of
        the leaves. The branch lengths should be optimized prior to the run;
        the terminal nodes should have the timestamps assigned as numdate_given
        attribute.
        """

        sum_ti = np.sum([node.numdate_given for node in self.tree.get_terminals() if node.numdate_given is not None])
        sum_ti2 = np.sum([node.numdate_given**2 for node in self.tree.get_terminals() if node.numdate_given is not None])
        N = 1.0*len([x for x in self.tree.get_terminals() if x.numdate_given is not None])
        Ninv = 1.0/N
        time_variance = (N*sum_ti2 - sum_ti**2)*Ninv**2

        #  fill regression terms for one of the two subtrees
        for node in self.tree.find_clades(order='postorder'):  # children first, msg to parents
            if node.is_terminal():  # inititalize the leaves
                #  will not rely on the standard func - count terminals directly
                node._st_n_leaves = 0 if node.numdate_given is None else 1
                node._st_di = 0.0
                node._st_diti = 0.0
                node._st_di2 = 0.0

                if node.numdate_given is not None:
                    node._st_ti = node.numdate_given
                else:
                    node._st_ti = 0

                node._ti = sum_ti
            else:
                #  for non-terminal nodes,
                node._st_ti = np.sum([k._st_ti for k in node.clades])
                node._st_n_leaves = np.sum([k._st_n_leaves for k in node.clades])
                node._st_di   = np.sum([k._st_di + k._st_n_leaves*k.branch_length for k in node.clades])
                node._st_diti = np.sum([k._st_diti + k.branch_length*k._st_ti for k in node.clades])
                node._st_di2  = np.sum([k._st_di2 + 2*k._st_di*k.branch_length + k._st_n_leaves*k.branch_length**2 for k in node.clades])
                node._ti = sum_ti

        best_root = self.tree.root
        for node in self.tree.find_clades(order='preorder'):  # root first
            if node.up is None:
                # assign the values for the root node
                node._di   = node._st_di
                node._diti = node._st_diti
                node._di2  = node._st_di2
            else: # basing on the parent, compute the values for regression
                #  NOTE order of the values computation matters
                n_up = N-node._st_n_leaves
                n_down = node._st_n_leaves
                node._di = node.up._di + (n_up-n_down)*node.branch_length
                node._di2 = (node.up._di2 + 2*node.branch_length*node.up._di
                            - 4*(node.branch_length*(node._st_di + n_down*node.branch_length))
                            + N*node.branch_length**2)
                node._diti = node.up._diti + node.branch_length*(sum_ti - 2*node._st_ti)
            node._dist_variance = (N*node._di2 - node._di**2)*(Ninv**2)
            node._disttime_cov = (N*node._diti - sum_ti*node._di)*(Ninv**2)
            node._time_variance = time_variance

            node._beta = node._disttime_cov/time_variance
            node._alpha = (node._di - node._beta*sum_ti)/N
            node._R2 = node._disttime_cov**2/(time_variance*node._dist_variance)
            if node.up is None:
                print("Initial root: R2:", best_root._R2, " slope:", best_root._beta)

            if (node._R2>best_root._R2 and node._beta>0) or best_root._beta<0:
            #if (node._beta>best_root._beta and node._beta>0) or best_root._beta<0:
                best_root = node
                print("Better root found: R2:", best_root._R2, " slope:", best_root._beta)

        return best_root, best_root._alpha, best_root._beta

    def reroot_to_best_root(self,infer_gtr = False, **kwarks):
        '''
        determine the node that, when the tree is rooted on this node, results
        in the best regression of temporal constraints and root to tip distances
        '''
        best_root, a, b = self.find_best_root_and_regression()
        # first, re-root the tree
        self.tree.root_with_outgroup(best_root)
        # set the date2dist params
        self.date2dist = utils.DateConversion()
        self.date2dist.slope = best_root._beta
        self.date2dist.intercept = best_root._alpha
        self.date2dist.r_val = best_root._R2
        # finally, re-compute the basic tree params as we changed the root
        self.tree.ladderize()
        self.tree.root.branch_length = self.one_mutation
        self.tree.root.numdate_given = None
        # fix tree lengths, etc
        self.set_additional_tree_params()
        if infer_gtr:
            self.infer_gtr()
        self.init_date_constraints(ancestral_inference=True)


<|MERGE_RESOLUTION|>--- conflicted
+++ resolved
@@ -155,11 +155,7 @@
         # log-probability of the branch len to be at this value
         logprob = np.concatenate([
             [0., 0.],
-<<<<<<< HEAD
-            [self.gtr.prob_t(prof_p, prof_ch, t_*node.gamma, return_log=True) for t_ in grid[2:-2]],
-=======
             [self.gtr.prob_t(prof_p, prof_ch, node.gamma*t_, return_log=True) for t_ in grid[2:-2]],
->>>>>>> ad7d2cde
             [0., 0.]])
 
         logprob[((0,1,-2,-1),)] = ttconf.MIN_LOG
@@ -240,16 +236,14 @@
 
         """
         tree = self.tree
-<<<<<<< HEAD
 
         if ttconf.BRANCH_LEN_PENALTY is None:
             ttconf.BRANCH_LEN_PENALTY = 0.0
 
-=======
         if ancestral_inference:
             self.optimize_seq_and_branch_len(**kwarks)
+        
         print('Initializing branch length interpolation objects')
->>>>>>> ad7d2cde
         if self.date2dist is None:
             print ("error - no date to dist conversion set. "
                 "Run init_date_constraints and try once more.")
@@ -647,7 +641,7 @@
         print('resolving polytomies')
         poly_found=False
         for n in self.tree.find_clades():
-            if len(n.clades) > 3:
+            if len(n.clades) > 2:
                 self._poly(n, merge_compressed)
                 poly_found=True
 
@@ -749,7 +743,7 @@
                 clade.clades.append(new_node)
 
                 # and modify source_arr array for the next loop
-                if len(source_arr)>3: # if more than 3 nodes in polytomy, replace row/column
+                if len(source_arr)>2: # if more than 3 nodes in polytomy, replace row/column
                     for ii in np.sort(idxs)[::-1]:
                         tmp_ind = np.arange(mergers.shape[0])!=ii
                         mergers = mergers[tmp_ind].swapaxes(0,1)
