from __future__ import print_function, division
from clock_tree import ClockTree
import utils as ttutils
import config as ttconf
import numpy as np
from scipy import optimize as sciopt
from Bio import Phylo
from version import tt_version as __version__


class TreeTime(ClockTree):
    """
    TreeTime is a wrapper class to ClockTree that adds additional functionality
    such as reroot, detection and exclusion of outliers, resolution of polytomies
    using temporal information, and relaxed molecular clock models
    """

    def __init__(self, *args,**kwargs):
        """
        TreeTime constructor

        Parameters
        -----------
         Arguments to construct ClockTree

        Keyword Args
        ------------
         Kwargs to construct ClockTree

        """
        super(TreeTime, self).__init__(*args, **kwargs)
        self.n_iqd = ttconf.NIQD

    def run(self, root=None, infer_gtr=True, relaxed_clock=None, n_iqd = None,
            resolve_polytomies=True, max_iter=0, Tc=None, fixed_clock_rate=None,
            time_marginal=False, use_input_branch_length = False,
            long_branch_mode = True, **kwargs):

        """
        Run TreeTime reconstruction. Based on the input parameters, it divides
        the analysis into semi-independent jobs and conquers them one-by one
        gradually optimizing the tree given the temporal constarints and leaf
        nodes sequences.

        Parameters
        ----------

         root : str, None
            Try to find better root position on a given tree. If string is passed,
            the root will be searched according to the specified method. Available
            reroot methods are: 'best', 'oldest', '<leaf_name>'

            If None, use tree as-is.

         infer_gtr : bool default True
            Should infer GTR model?

         relaxed_clock : dic, None
            If not None, use autocorrelated molecular clock model. Specify the
            clock parameters as {slack:<slack>, coupling:<coupling>} dictionary.

         n_iqd : int, None
            If not None, filter tree nodes, which do not obey molecular clock
            for the particular tree. The nodes, which deviate more than
            :code:`n_iqd` interquantile intervals from the molecular clock
            regression will be marked as 'BAD' and not account in the TreeTime
            analysis

         resolve_polytomies : bool
            Should attempt to resolve multiple mergers?

         max_iter : int
            Maximum number of iterations to optimize the tree

         Tc : float, str, None
            If not None, use coalescent model to correct the branch lengths by
            introducing merger costs.

            If Tc is float, it is interpreted as the coalescence time scale

            If Tc is str, it should be one of (:code:`opt`, :code:`skyline`)

         fixed_clock_rate : float, None
            If None, infer clock rate from the molecular clock

            If float, use this rate

         time_marginal : bool default False
            Should perform marginal reconstruction of the node's positions?

         use_input_branch_length : bool
            If True, rely on the branch lengths in the imput tree and skip directly
            to the maximum-likelihood ancestral sequence reconstruction.
            Otherwise, perform preliminary sequence reconstruction using parsimony
            algorithm and do branch length optimization

        Keyword Args
        ------------

         Additional arguments needed by the dowstream funcitons


        """
        # determine how to reconstruct and sample sequences
<<<<<<< HEAD
        seq_kwargs = {"marginal_sequences":long_branch_mode,
                      "marginal_branchlength":long_branch_mode,
                      "sample_from_profile":"root"}
=======
        seq_kwargs = {"marginal":False, "sample_from_profile":"root"}
        if "fixed_pi" in kwargs:
            seq_kwargs["fixed_pi"] = kwargs["fixed_pi"]
>>>>>>> ff884722
        if "do_marginal" in kwargs:
            time_marginal=kwargs["do_marginal"]

        # initially, infer ancestral sequences and infer gtr model if desired
        if use_input_branch_length:
            self.infer_ancestral_sequences(infer_gtr=infer_gtr, **seq_kwargs)
            self.prune_short_branches()
        else:
            self.optimize_sequences_and_branch_length(infer_gtr=infer_gtr,
                                                  max_iter=2, prune_short=True, **seq_kwargs)
        avg_root_to_tip = np.mean([x.dist2root for x in self.tree.get_terminals()])

        # optionally reroot the tree either by oldest, best regression or with a specific leaf
        if n_iqd or root=='clock_filter':
            if "plot_rtt" in kwargs and kwargs["plot_rtt"]:
                plot_rtt=True
            else:
                plot_rtt=False
            self.clock_filter(reroot='best' if root=='clock_filter' else root,
                              n_iqd=n_iqd, plot=plot_rtt)
        elif root is not None:
            self.reroot(root=root)

        if use_input_branch_length:
            self.infer_ancestral_sequences(**seq_kwargs)
        else:
            self.optimize_sequences_and_branch_length(max_iter=2,**seq_kwargs)

        # infer time tree and optionally resolve polytomies
        self.logger("###TreeTime.run: INITIAL ROUND",0)
        self.make_time_tree(clock_rate=fixed_clock_rate, time_marginal=False,
                            long_branch_mode=long_branch_mode,**kwargs)

        self.LH = [[self.tree.sequence_marginal_LH if seq_kwargs['marginal_sequences'] else self.tree.sequence_joint_LH,
                    self.tree.positional_joint_LH, 0.0]]

        # iteratively reconstruct ancestral sequences and re-infer
        # time tree to ensure convergence.
        niter = 0
        while niter < max_iter:

            self.logger("###TreeTime.run: ITERATION %d out of %d iterations"%(niter+1,max_iter),0)
            # add coalescent prior
            if Tc and (Tc is not None):
                from merger_models import Coalescent
                self.logger('TreeTime.run: adding coalescent prior with Tc='+str(Tc),1)
                self.merger_model = Coalescent(self.tree, Tc=avg_root_to_tip,
                                               date2dist=self.date2dist, logger=self.logger)

                if Tc=='skyline' and niter==max_iter-1: # restrict skyline model optimization to last iteration
                    self.merger_model.optimize_skyline(**kwargs)
                    self.logger("optimized a skyline ", 2)
                else:
                    if Tc in ['opt', 'skyline']:
                        self.merger_model.optimize_Tc()
                        self.logger("optimized Tc to %f"%self.merger_model.Tc.y[0], 2)
                    else:
                        try:
                            self.merger_model.set_Tc(Tc)
                        except:
                            self.logger("setting of coalescent time scale failed", 1, warn=True)

                self.merger_model.attach_to_tree()

            # estimate a relaxed molecular clock
            if relaxed_clock:
                self.relaxed_clock(**relaxed_clock)

            n_resolved=0
            if resolve_polytomies:
                # if polytomies are found, rerun the entire procedure
                n_resolved = self.resolve_polytomies()
                if n_resolved:
                    self.prepare_tree()
                    # when using the input branch length, only infer ancestral sequences
                    if use_input_branch_length:
                        self.infer_ancestral_sequences(**seq_kwargs)
                    else: # otherwise reoptimize branch length while preserving branches without mutations
                        self.optimize_sequences_and_branch_length(prune_short=False,
                                                                  max_iter=0, **seq_kwargs)

                    self.make_time_tree(clock_rate=fixed_clock_rate, time_marginal=False,
                                        long_branch_mode=long_branch_mode,**kwargs)
                    ndiff = self.infer_ancestral_sequences('ml',**seq_kwargs)
                else:
                    ndiff = self.infer_ancestral_sequences('ml',**seq_kwargs)
                    self.make_time_tree(clock_rate=fixed_clock_rate, time_marginal=False,
                                        long_branch_mode=long_branch_mode,**kwargs)
            elif (Tc and (Tc is not None)) or relaxed_clock: # need new timetree first
                self.make_time_tree(clock_rate=fixed_clock_rate, time_marginal=False,
                                    long_branch_mode=long_branch_mode,**kwargs)
                ndiff = self.infer_ancestral_sequences('ml',**seq_kwargs)
            else: # no refinements, just iterate
                ndiff = self.infer_ancestral_sequences('ml',**seq_kwargs)
                self.make_time_tree(clock_rate=fixed_clock_rate, time_marginal=False,
                                    long_branch_mode=long_branch_mode,**kwargs)

            self.tree.coalescent_joint_LH = self.merger_model.total_LH() if Tc else 0.0

            self.LH.append([self.tree.sequence_marginal_LH if seq_kwargs['marginal_sequences'] else self.tree.sequence_joint_LH,
                            self.tree.positional_joint_LH, self.tree.coalescent_joint_LH])
            niter+=1

            if ndiff==0 & n_resolved==0:
                self.logger("###TreeTime.run: CONVERGED",0)
                break

        # if marginal reconstruction requested, make one more round with marginal=True
        # this will set marginal_pos_LH, which to be used as error bar estimations
        if time_marginal:
            self.logger("###TreeTime.run: FINAL ROUND - confidence estimation via marginal reconstruction", 0)
            self.make_time_tree(clock_rate=fixed_clock_rate, time_marginal=time_marginal,
                                long_branch_mode=long_branch_mode,**kwargs)



    def clock_filter(self, reroot='best', n_iqd=None, plot=False):
        '''
        Labels outlier branches that don't seem to follow a molecular clock
        and excludes them from subsequent the molecular clock estimate and
        the timetree propagation

        Parameters
        ----------
         reroot : str, None
            Method to find the best root in the tree.

         n_iqd : int, None
            Number of iqd intervals. The outlier nodes are those which do not fall
            into :math:`IQD\cdot n_iqd` interval (:math:`IQD` is the interval between
            75 and 25 percentiles)

            if None, the default (3) assumed

         plot : bool
            Should plot the reults?

        '''
        if n_iqd is None:
            n_iqd = self.n_iqd

        terminals = self.tree.get_terminals()
        if reroot:
            self.reroot(root=reroot)
            icpt, clock_rate = self.tree.root._alpha, self.tree.root._beta
        else:
            tmp_date2dist = ttutils.DateConversion.from_tree(self.tree)
            icpt, clock_rate = tmp_date2dist.intercept, tmp_date2dist.clock_rate

        res = {}
        for node in terminals:
            if hasattr(node, 'numdate_given') and  (node.numdate_given is not None):
                res[node] = node.dist2root - clock_rate*np.mean(node.numdate_given) - icpt
        residuals = np.array(res.values())
        iqd = np.percentile(residuals,75) - np.percentile(residuals,25)
        for node,r in res.iteritems():
            if abs(r)>n_iqd*iqd and node.up.up is not None:
                self.logger('TreeTime.ClockFilter: marking %s as outlier, residual %f interquartile distances'%(node.name,r/iqd), 3)
                node.bad_branch=True
            else:
                node.bad_branch=False

        if plot:
            self.plot_root_to_tip()

        # redo root estimation after outlier removal
        if reroot:
            self.reroot(root=reroot)


    def plot_root_to_tip(self, add_internal=False, label=True, ax=None, **kwargs):
        """
        Plot root-to-tip regression

        Parameters
        ----------

         add_internal : bool
            Should plot internal node positoins?

         label : bool
            Should label the plots?

         ax: matplotlib axes, None
            If not None, use the provided matplotlib axes to plot the results

        Keyword Args
        ------------
         Additional arguments for matplotlib.pyplot.scatter function

        """
        import matplotlib.pyplot as plt
        tips = self.tree.get_terminals()
        internal = self.tree.get_nonterminals()
        if ax is None:
            plt.figure()
            ax=plt.subplot(111)
        dates = np.array([np.mean(n.numdate_given) for n in tips if n.numdate_given is not None])
        dist = np.array([n.dist2root for n in tips if n.numdate_given is not None])
        ind = np.array([n.bad_branch for n in tips if n.numdate_given is not None])
        # plot tips
        ax.scatter(dates[ind], dist[ind]  , c='r', label="bad tips" if label else "" , **kwargs)
        ax.scatter(dates[~ind], dist[~ind], c='g', label="good tips" if label else "", **kwargs)
        if add_internal and hasattr(self.tree.root, "numdate"):
            dates = np.array([n.numdate for n in internal])
            dist = np.array([n.dist2root for n in internal])
            ind = np.array([n.bad_branch for n in internal])
            # plot internal
            ax.scatter(dates[~ind], dist[~ind], c='b', marker='<', label="internal" if label else "", **kwargs)

        if label:
            ax.legend(loc=2)
        ax.set_ylabel('root-to-tip distance')
        ax.set_xlabel('date')
        ax.ticklabel_format(useOffset=False)
        plt.tight_layout()


    def reroot(self,root='best'):
        """
        Find best root and re-root the tree to the new root

        Parameters
        ----------

         root : str
            Which method should be used to find the best root. Available methods are:

            :code:`best` - maximize root-to-tip regression coefficient

            :code:`oldest` - choose the oldest node

            :code:`<node_name>` - reroot to the node with name :code:`<node_name>`

            :code:`[<node_name1>, <node_name2>, ...]` - reroot to the MRCA of these nodes
        """
        self.logger("TreeTime.reroot: with method or node: %s"%root,1)
        for n in self.tree.find_clades():
            n.branch_length=n.mutation_length
        from Bio import Phylo
        if isinstance(root,Phylo.BaseTree.Clade):
            new_root = root
        elif isinstance(root, list):
            new_root = self.tree.common_ancestor(*root)
        elif root in self._leaves_lookup:
            new_root = self._leaves_lookup[root]
        elif root=='oldest':
            new_root = sorted([n for n in self.tree.get_terminals()
                               if n.numdate_given is not None],
                               key=lambda x:np.mean(x.numdate_given))[0]
        elif root=='best':
            new_root = self.reroot_to_best_root(criterium='residual')
        elif root=='rsq':
            new_root = self.reroot_to_best_root(criterium='rsq')
        elif root=='residual':
            new_root = self.reroot_to_best_root(criterium='residual')
        elif root=='min_dev':
            new_root = self.reroot_to_best_root(criterium='min_dev')
        else:
            self.logger('TreeTime.reroot -- WARNING: unsupported rooting mechanisms or root not found',2,warn=True)
            return

        self.logger("TreeTime.reroot: Tree is being re-rooted to node "
                    +('new_node' if new_root.name is None else new_root.name), 2)
        if isinstance(root, list):
            #this forces a bifurcating root, as we want. Branch lengths will be reoptimized anyway.
            #(Without outgroup_branch_length, gives a trifurcating root, but this will mean
            #mutations may have to occur multiple times.)
            self.tree.root_with_outgroup(new_root, outgroup_branch_length=new_root.branch_length/2)
        else:
            self.tree.root_with_outgroup(new_root)
       # new nodes are produced when rooting with a terminal node, copy this clock info

        if new_root.is_terminal():
            if hasattr(new_root, "_alpha"):
                self.tree.root._alpha = new_root._alpha
            if hasattr(new_root, "_beta"):
                self.tree.root._beta = new_root._beta
            if hasattr(new_root, "_R2"):
                self.tree.root._R2 = new_root._R2
            if hasattr(new_root, "_residual"):
                self.tree.root._residual = new_root._residual

        self.tree.root.branch_length = self.one_mutation
        for n in self.tree.find_clades():
            n.mutation_length=n.branch_length
        self.tree.root.numdate_given = None
        # set root.gamma bc root doesn't have a branch_length_interpolator but gamma is needed
        if not hasattr(self.tree.root, 'gamma'):
            self.tree.root.gamma = 1.0
        self.prepare_tree()


    def resolve_polytomies(self, merge_compressed=False, rerun=True):
        """
        Resolve the polytomies on the tree.
        The function scans the tree, resolves polytomies in case there are any,
        and re-optimizes the tree with new topology. Note that polytomies are only
        resolved if that would result in higher likelihood. Sometimes, stretching
        two or more branches that carry several mutations are less costly than
        an additional branch with zero mutations (long branches are not stiff,
        short branches are.)

        Parameters
        ----------
         merge_compressed : bool
            Whether to keep compressed branches as polytomies or
            return a strictly binary tree.

        """
        self.logger("TreeTime.resolve_polytomies: resolving multiple mergers...",1)

        poly_found=0
        for n in self.tree.find_clades():
            if len(n.clades) > 2:
                prior_n_clades = len(n.clades)
                self._poly(n, merge_compressed)
                poly_found+=prior_n_clades - len(n.clades)

        obsolete_nodes = [n for n in self.tree.find_clades() if len(n.clades)==1 and n.up is not None]
        for node in obsolete_nodes:
            self.logger('TreeTime.resolve_polytomies: remove obsolete node '+node.name,4)
            if node.up is not None:
                self.tree.collapse(node)

        if poly_found:
            self.logger('TreeTime.resolve_polytomies: introduces %d new nodes'%poly_found,3)
        else:
            self.logger('TreeTime.resolve_polytomies: No more polytomies to resolve',3)
        return poly_found


    def _poly(self, clade, merge_compressed, verbose=1):

        """
        Function to resolve polytomies for a given parent node. If the
        number of the direct decendants is less than three (not a polytomy), does
        nothing. Otherwise, for each pair of nodes, assess the possible LH increase
        which could be gained by merging the two nodes. The increase in the LH is
        basically the tradeoff between the gain of the LH due to the changing the
        branch lenghts towards the optimal values and the decrease due to the
        introduction of the new branch with zero optimal length.
        """

        from branch_len_interpolator import BranchLenInterpolator
        from Bio import Phylo

        zero_branch_slope = self.gtr.mu*self.seq_len

        def _c_gain(t, n1, n2, parent):
            """
            cost gain if nodes n1, n2 are joined and their parent is placed at time t
            cost gain = (LH loss now) - (LH loss when placed at time t)
            """
            cg2 = n2.branch_length_interpolator(parent.time_before_present - n2.time_before_present) - n2.branch_length_interpolator(t - n2.time_before_present)
            cg1 = n1.branch_length_interpolator(parent.time_before_present - n1.time_before_present) - n1.branch_length_interpolator(t - n1.time_before_present)
            cg_new = - zero_branch_slope * (parent.time_before_present - t) # loss in LH due to the new branch
            return -(cg2+cg1+cg_new)

        def cost_gain(n1, n2, parent):
            """
            cost gained if the two nodes would have been connected.
            """
            try:
                cg = sciopt.minimize_scalar(_c_gain,
                    bounds=[max(n1.time_before_present,n2.time_before_present), parent.time_before_present],
                    method='Bounded',args=(n1,n2, parent))
                return cg['x'], - cg['fun']
            except:
                self.logger("TreeTime._poly.cost_gain: optimization of gain failed", 3, warn=True)
                return parent.time_before_present, 0.0


        def merge_nodes(source_arr, isall=False):
            mergers = np.array([[cost_gain(n1,n2, clade) if i1<i2 else (0.0,-1.0)
                                    for i1,n1 in enumerate(source_arr)]
                                for i2, n2 in enumerate(source_arr)])
            LH = 0
            while len(source_arr) > 1 + int(isall):
                # max possible gains of the cost when connecting the nodes:
                # this is only a rough approximation because it assumes the new node positions
                # to be optimal
                new_positions = mergers[:,:,0]
                cost_gains = mergers[:,:,1]
                # set zero to large negative value and find optimal pair
                np.fill_diagonal(cost_gains, -1e11)
                idxs = np.unravel_index(cost_gains.argmax(),cost_gains.shape)
                if (idxs[0] == idxs[1]) or cost_gains.max()<0:
                    self.logger("TreeTime._poly.merge_nodes: node is not fully resolved "+clade.name,4)
                    return LH

                n1, n2 = source_arr[idxs[0]], source_arr[idxs[1]]
                LH += cost_gains[idxs]

                new_node = Phylo.BaseTree.Clade()

                # fix positions and branch lengths
                new_node.time_before_present = new_positions[idxs]
                new_node.branch_length = clade.time_before_present - new_node.time_before_present
                new_node.clades = [n1,n2]
                n1.branch_length = new_node.time_before_present - n1.time_before_present
                n2.branch_length = new_node.time_before_present - n2.time_before_present

                # set parameters for the new node
                new_node.up = clade
                n1.up = new_node
                n2.up = new_node
                new_node.cseq = clade.cseq
                self._store_compressed_sequence_to_node(new_node)

                new_node.mutations = []
                new_node.mutation_length = 0.0
                new_node.branch_length_interpolator = BranchLenInterpolator(new_node, self.gtr, one_mutation=self.one_mutation)
                clade.clades.remove(n1)
                clade.clades.remove(n2)
                clade.clades.append(new_node)
                self.logger('TreeTime._poly.merge_nodes: creating new node as child of '+clade.name,3)
                self.logger("TreeTime._poly.merge_nodes: Delta-LH = " + str(cost_gains[idxs].round(3)), 3)

                # and modify source_arr array for the next loop
                if len(source_arr)>2: # if more than 3 nodes in polytomy, replace row/column
                    for ii in np.sort(idxs)[::-1]:
                        tmp_ind = np.arange(mergers.shape[0])!=ii
                        mergers = mergers[tmp_ind].swapaxes(0,1)
                        mergers = mergers[tmp_ind].swapaxes(0,1)

                    source_arr.remove(n1)
                    source_arr.remove(n2)
                    new_gains = np.array([[cost_gain(n1,new_node, clade) for n1 in source_arr]])
                    mergers = np.vstack((mergers, new_gains)).swapaxes(0,1)

                    source_arr.append(new_node)
                    new_gains = np.array([[cost_gain(n1,new_node, clade) for n1 in source_arr]])
                    mergers = np.vstack((mergers, new_gains)).swapaxes(0,1)
                else: # otherwise just recalculate matrix
                    source_arr.remove(n1)
                    source_arr.remove(n2)
                    source_arr.append(new_node)
                    mergers = np.array([[cost_gain(n1,n2, clade) for n1 in source_arr]
                                       for n2 in source_arr])

            return LH

        stretched = [c for c  in clade.clades if c.mutation_length < c.clock_length]
        compressed = [c for c in clade.clades if c not in stretched]

        if len(stretched)==1 and merge_compressed==False:
            return 0.0

        LH = merge_nodes(stretched, isall=len(stretched)==len(clade.clades))
        if merge_compressed and len(compressed)>1:
            LH += merge_nodes(compressed, isall=len(compressed)==len(clade.clades))

        return LH


    def print_lh(self, joint=True):
        """
        Print the total likelihood of the tree given the constrained leaves

        Parameters
        ----------

         joint : bool
            Whether joint or marginal LH should be printed

        """
        try:
            u_lh = self.tree.unconstrained_sequence_LH
            if joint:
                s_lh = self.tree.sequence_joint_LH
                t_lh = self.tree.positional_joint_LH
                c_lh = self.tree.coalescent_joint_LH
            else:
                s_lh = self.tree.sequence_marginal_LH
                t_lh = self.tree.positional_marginal_LH
                c_ls = 0

            print ("###  Tree Log-Likelihood  ###\n"
                " Sequence log-LH without constraints: \t%1.3f\n"
                " Sequence log-LH with constraints:    \t%1.3f\n"
                " TreeTime sequence log-LH:            \t%1.3f\n"
                " Coalescent log-LH:                   \t%1.3f\n"
               "#########################"%(u_lh, s_lh,t_lh, c_lh))
        except:
            print("ERROR. Did you run the corresponding inference (joint/marginal)?")


    def relaxed_clock(self, slack=None, coupling=None, **kwargs):
        """
        Allow the mutation rate to vary on the tree (relaxed molecular clock).
        Changes of the mutation rates from one branch to another are penalized.
        In addition, deviation of the mutation rate from the mean rate are
        penalized.

        Parameters
        ----------
         slack : float
            Maximum change in substitution rate between parent and child nodes

         coupling : float
            Maximum difference in substitution rates in sibling nodes

        """
        if slack is None: slack=ttconf.MU_ALPHA
        if coupling is None: coupling=ttconf.MU_BETA
        self.logger("TreeTime.relaxed_clock: slack=%f, coupling=%f"%(slack, coupling),2)

        c=1.0/self.one_mutation
        for node in self.tree.find_clades(order='postorder'):
            opt_len = node.mutation_length

            # opt_len \approx 1.0*len(node.mutations)/node.profile.shape[0] but calculated via gtr model
            # contact term: stiffness*(g*bl - bl_opt)^2 + slack(g-1)^2 =
            #               (slack+bl^2) g^2 - 2 (bl*bl_opt+1) g + C= k2 g^2 + k1 g + C
            node._k2 = slack + c*node.branch_length**2/(opt_len+self.one_mutation)
            node._k1 = -2*(c*node.branch_length*opt_len/(opt_len+self.one_mutation) + slack)
            # coupling term: \sum_c coupling*(g-g_c)^2 + Cost_c(g_c|g)
            # given g, g_c needs to be optimal-> 2*coupling*(g-g_c) = 2*child.k2 g_c  + child.k1
            # hence g_c = (coupling*g - 0.5*child.k1)/(coupling+child.k2)
            # substituting yields
            for child in node.clades:
                denom = coupling+child._k2
                node._k2 += coupling*(1.0-coupling/denom)**2 + child._k2*coupling**2/denom**2
                node._k1 += (coupling*(1.0-coupling/denom)*child._k1/denom \
                            - coupling*child._k1*child._k2/denom**2 \
                            + coupling*child._k1/denom)

        for node in self.tree.find_clades(order='preorder'):
            if node.up is None:
                node.gamma =- 0.5*node._k1/node._k2
            else:
                if node.up.up is None:
                    g_up = node.up.gamma
                else:
                    g_up = node.up.branch_length_interpolator.gamma
                node.branch_length_interpolator.gamma = (coupling*g_up - 0.5*node._k1)/(coupling+node._k2)

###############################################################################
### rerooting
###############################################################################
    def find_best_root_and_regression(self, criterium='rsq'):
        """
        Find the best root for the tree in linear time, given the timestamps of
        the leaves. The branch lengths should be optimized prior to the run;
        the terminal nodes should have the timestamps assigned as numdate_given
        attribute.
        """
        sum_ti =  np.sum([np.mean(node.numdate_given)*node.count for node in self.tree.get_terminals() if (not node.bad_branch)])
        sum_ti2 = np.sum([np.mean(node.numdate_given)**2*node.count for node in self.tree.get_terminals() if (not node.bad_branch)])
        N = 1.0*np.sum([node.count for node in self.tree.get_terminals() if not node.bad_branch])
        tip_count = 1.0*np.sum([1.0 for node in self.tree.get_terminals() if not node.bad_branch])
        if tip_count<2:
            self.logger("****ERROR: TreeTime.find_best_root_and_regression: need at least two dates to reroot!", 0, warn=True)
            self.logger("****ERROR: only %d tips have valid dates!"%N, 0, warn=True)
            return self.tree.root, np.nan, np.nan

        Ninv = 1.0/N
        time_variance = (N*sum_ti2 - sum_ti**2)*Ninv**2

        #  fill regression terms for one of the two subtrees
        for node in self.tree.find_clades(order='postorder'):  # children first, msg to parents
            if node.is_terminal():  # inititalize the leaves
                #  will not rely on the standard func - count terminals directly
                node._st_n_leaves = 0 if node.bad_branch else node.count
                node._st_di = 0.0
                node._st_diti = 0.0
                node._st_di2 = 0.0

                if node.bad_branch:
                    node._st_ti = 0
                else:
                    node._st_ti = np.mean(node.numdate_given)*node.count

                node._ti = sum_ti
            else:
                #  for non-terminal nodes,
                node._st_ti = np.sum([k._st_ti for k in node.clades])
                node._st_n_leaves = np.sum([k._st_n_leaves for k in node.clades])
                node._st_di   = np.sum([k._st_di + k._st_n_leaves*k.branch_length for k in node.clades])
                node._st_diti = np.sum([k._st_diti + k.branch_length*k._st_ti for k in node.clades])
                node._st_di2  = np.sum([k._st_di2 + 2*k._st_di*k.branch_length + k._st_n_leaves*k.branch_length**2
                                       for k in node.clades])
                node._ti = sum_ti
                node.bad_branch = np.all([x.bad_branch for x in node])

        best_root = self.tree.root
        best_root_any = self.tree.root
        for node in self.tree.find_clades(order='preorder'):  # root first

            if node.up is None:
                # assign the values for the root node
                node._di   = node._st_di
                node._diti = node._st_diti
                node._di2  = node._st_di2

                dist_variance = (N*node._di2 - node._di**2)*(Ninv**2)
                disttime_cov = (N*node._diti - sum_ti*node._di)*(Ninv**2)
                time_variance = time_variance

                node._beta = disttime_cov/time_variance
                node._alpha = (node._di - node._beta*sum_ti)/N
                node._residual = (node._di2 - 2*node._beta*node._diti - 2*node._alpha*node._di
                                   + node._beta**2*sum_ti2 + 2*node._alpha*node._beta*sum_ti + node._alpha**2*N)

                node._R2 = disttime_cov**2/(time_variance*dist_variance)
                node._R2_delta_x = 0.0 # there is no branch to move the root
            elif node.bad_branch:
                node._beta = np.nan
                node._alpha = np.nan
                node._R2 = 0.0
                node._R2_delta_x = 0.0
                node._residual = np.inf

            elif criterium=='rsq': # calculate the r^2 of the root to tip regression and pick the best intermediate position on the branch
                #  NOTE order of these computation matters
                n_up = N - node._st_n_leaves
                n_down = node._st_n_leaves
                L = node.branch_length
                node._di = node.up._di + (n_up-n_down)*L
                node._di2 = (node.up._di2 + 2*L*node.up._di
                            - 4*(L*(node._st_di + n_down*L))
                            + N*L**2)
                node._diti = node.up._diti + L*(sum_ti - 2*node._st_ti)


                ## Express Node's sum_Di as the function of parent's sum_Di
                # and **displacement from parent's node x** :
                # sum_Di = A1 + A2 * x
                A1 = node.up._di
                A2 = n_up - n_down

                ## Express Node's sum_Di**2 as the function of parent's params
                # and **displacement from parent's node x** :
                # sum_Di2 = B1 + B2 * x + B3 * x**2
                B1 = node.up._di2
                B2 = 2 * (node.up._di - 2 * node._st_di - 2 * L * n_down )
                B3 = N

                ## Express Node's sum_DiTi as the function of parent's params
                # and **displacement from parent's node x** :
                # sum_DiTi = C1 + C2 * x
                C1 = node.up._diti
                C2 = sum_ti - 2 * node._st_ti

                ## Substituting Ai, Bi, Ci to the expression for R2, and
                ## making all the algebra, we get the R2 as the function of the
                ## displacement from the parent's node x:
                # R2(x) = CONST * (alpha * x**2 + beta * x+ gamma) / (mu * x**2 + nu * x + delta)
                # Expressions for alpha, beta, etc through Ai, Bi, Ci:
                alpha = (N * C2 - sum_ti * A2)**2
                beta = 2 * (N*C2 - sum_ti*A2) * (N*C1 - sum_ti*A1)
                gamma = (N*C1 - sum_ti*A1)**2
                mu = N * B3 - A2**2
                nu = N * B2 - 2 * A1 * A2
                delta = N * B1 - A1**2

                # Search for the maximum of R2 in the middle of the branch.
                # Eq: dR2/dx = 0 -> square equation:
                # x**2*(alpha*nu - beta *  mu) + 2x*(alpha*delta-mu*gamma) + (beta*delta - nu*gamma) = 0
                # look for the root(s):
                # Determinant is
                D2 =  (alpha * delta - mu * gamma) ** 2 - (alpha * nu - beta * mu) * (beta * delta - nu * gamma)

                if D2 < 0:
                    # somehow there is no extremum for the R2(x) function
                    x1 = -1.0 # any arbitrary value out of range [0, L], see below
                    x2 = -1.0
                else:
                    # actual roots - the extrema for the R2(x) function
                    if np.abs(alpha * nu - beta * mu)>0:
                        x1 = (-1 * (alpha * delta - mu * gamma) + D2**0.5) / (alpha * nu - beta * mu)
                        x2 = (-1 * (alpha * delta - mu * gamma) - D2**0.5) / (alpha * nu - beta * mu)
                    else:
                        x1 = -(beta*delta - nu*gamma)/(alpha * delta - mu * gamma)
                        x2 = x1

                # possible positions, where the new root can possibly be located
                # (restrict to the branch length)
                max_points = [k for k in (x1,x2,L) if k >= 0 and k <= L]
                # values of the R2 at these positions
                R2s = [(alpha * x**2 + beta * x + gamma) / (mu * x**2 + nu * x + delta) / time_variance / N**2 for x in max_points]
                # choose the best R2
                node._R2 = np.max(R2s)
                # and set the position for the best R2 value
                node._R2_delta_x = L - max_points[np.argmax(R2s)]

                # for this position, define the clock_rate and intercept:
                node._beta = ((L - node._R2_delta_x) * (N * C2 - sum_ti * A2) + (N*C1-sum_ti*A1)) / time_variance / N**2
                node._alpha = (L - node._R2_delta_x) * A2 / N  + (A1 - node._beta * sum_ti) / N
            elif criterium in ['residual', 'min_dev']: # calculate the squared residuals and minimize as rooting criterium
                L = node.branch_length
                # number of nodes descendent and outgrouping this node
                n_up = N - node._st_n_leaves
                n_down = node._st_n_leaves
                # sum of branch length of the descendent tree and the outgrouping one
                node._di = node.up._di + (n_up-n_down)*L
                nd_down = node._st_di
                nd_up = node._di - node._st_di
                # sum of times of descendent tips and outgrouping ones
                nt_down = node._st_ti
                nt_up = sum_ti - node._st_ti

                # sum of squared branch length of the descendent tree and the outgrouping one
                node._di2 = (node.up._di2 + 2*L*node.up._di
                            - 4*(L*(node._st_di + n_down*L))
                            + N*L**2)
                nd2_down = node._st_di2
                nd2_up = node._di2 - node._st_di2

                # sum of timexbranch length of the descendent tree and the outgrouping one
                node._diti = node.up._diti + L*(sum_ti - 2*node._st_ti)
                ndt_down = node._st_diti
                ndt_up = node._diti - node._st_diti

                disttime_cov = (N*node._diti - sum_ti*node._di)*(Ninv**2)

                # decompose expression for alpha and beta into parts independent and linear in epsilon
                # where epsilon is the shift in root position along the branch
                beta_0 = disttime_cov/time_variance
                b = L*(nt_down - nt_up - (n_down-n_up)*sum_ti*Ninv)*Ninv/time_variance
                alpha_0 = (node._di - beta_0*sum_ti)*Ninv
                a = (-b*sum_ti + L*(n_down-n_up))*Ninv
                eps = -(((nd_down - beta_0*nt_down - n_down*alpha_0) - (nd_up - beta_0*nt_up - n_up*alpha_0))/
                      ((n_down*L - b*nt_down  - a*n_down) - (-n_up*L - b*nt_up - a*n_up)))

                # only shifts between 0 and 1 are admissible (where 0 is the node itself and 1 is the parent)
                eps = min(1,max(0,eps))
                beta = beta_0 + eps*b
                alpha = alpha_0 + eps*a

                # calculate the residual and assign the regression coefficients
                node._residual = (node._di2 - 2*beta*node._diti - 2*alpha*node._di
                                   + beta**2*sum_ti2 + 2*alpha*beta*sum_ti + alpha**2*N)
                node._residual += N*(L*eps)**2
                node._residual += 2*eps*L*(nd_down - beta*nt_down - n_down*alpha) - 2*eps*L*(nd_up - beta*nt_up - n_up*alpha)
                node._alpha = alpha
                node._beta = beta
                node._R2_delta_x = eps*L
            else:
                self.logger("TreeTime.find_best_root_and_regression: unknown criterium",0)

            if criterium=='rsq':
                if node.up is None:
                    self.logger("TreeTime.find_best_root_and_regression: Initial root: R2:%f\tclock_rate:%.3e"%(best_root._R2, best_root._beta),3)
                if  node._R2 > best_root_any._R2:
                    best_root_any = node
                if  (node._R2 > best_root._R2 and node._beta>0) or best_root._beta<0:
                    best_root = node
                    self.logger("TreeTime.find_best_root_and_regression: Better root found: R2:%f\tclock_rate:%.3e\tbranch_displacement:%f"
                            %(best_root._R2, best_root._beta, (best_root._R2_delta_x) / ( best_root.branch_length + self.one_mutation)),4)
            elif criterium in ['residual', 'min_dev']:
                if node.up is None:
                    self.logger("TreeTime.find_best_root_and_regression: Initial root: residual:%.3e\tclock_rate:%.3e"%(best_root._residual, best_root._beta),3)
                if  node._residual < best_root_any._residual:
                    best_root_any = node
                if (node._residual < best_root._residual and node._beta>0) or best_root._beta<0:
                    best_root = node
                    self.logger("TreeTime.find_best_root_and_regression: Better root found: residual:%.3e\tclock_rate:%.3e\tbranch_displacement:%f"
                            %(best_root._residual, best_root._beta, (best_root._R2_delta_x) / ( best_root.branch_length + self.one_mutation)),4)


        if criterium=='rsq':
            if (best_root_any._R2 > best_root._R2):
                self.logger("WARNING: TreeTime.find_best_root_and_regression: optimal regression has negative rate: R2:%f\tclock_rate:%.3e"
                        %(best_root_any._R2, best_root_any._beta), 1)
            self.logger("TreeTime.find_best_root_and_regression: Best root: R2:%f\tclock_rate:%.3e\tbranch_displacement:%f"
                        %(best_root._R2, best_root._beta, (best_root._R2_delta_x) / ( best_root.branch_length + 0.001*self.one_mutation)),3)
        elif criterium=='residual':
            if (best_root_any._residual < best_root._residual):
                self.logger("WARNING: TreeTime.find_best_root_and_regression: optimal regression has negative rate: residual:%.3e\tclock_rate:%.3e"
                        %(best_root_any._residual, best_root_any._beta), 1)
            self.logger("TreeTime.find_best_root_an_R2_delta_xd_regression: Best root: residual:%.3e\tclock_rate:%.3e\tbranch_displacement:%f"
                        %(best_root._residual, best_root._beta, (best_root._R2_delta_x) / ( best_root.branch_length + 0.001*self.one_mutation)),3)
        elif criterium=='min_dev':
            if (best_root_any._residual < best_root._residual):
                self.logger("WARNING: TreeTime.find_best_root_and_regression: optimal regression has negative rate",1)
                best_root = best_root_any
            self.logger("TreeTime.find_best_root_an_R2_delta_xd_regression: Best root: residual:%.3e\tclock_rate:%.3e\tbranch_displacement:%f"
                        %(best_root._residual, best_root._beta, (best_root._R2_delta_x) / ( best_root.branch_length + 0.001*self.one_mutation)),3)

        return best_root, best_root._alpha, best_root._beta


    def reroot_to_best_root(self,infer_gtr = False, criterium='rsq', **kwarks):
        '''
        determine the node that, when the tree is rooted on this node, results
        in the best regression of temporal constraints and root to tip distances

        Parameters
        ----------

         infer_gtr : bool
            Should infer new GTR model after re-root?

        '''
        from Bio import Phylo
        self.logger("TreeTime.reroot_to_best_root: searching for the best root position...",2)
        best_root, a, b = self.find_best_root_and_regression(criterium=criterium)
        # first, re-root the tree

        if hasattr(best_root, "_R2_delta_x") and  best_root._R2_delta_x > 0 and best_root.up is not None:

            # create new node in the branch and root the tree to it
            new_node = Phylo.BaseTree.Clade()

            # insert the new node in the middle of the branch
            # by simple re-wiring the links on the both sides of the branch
            # and fix the branch lengths
            new_node.branch_length = best_root.branch_length - best_root._R2_delta_x
            new_node.up = best_root.up
            new_node._alpha = a
            new_node._beta = b
            new_node.clades = [best_root]
            if hasattr(best_root, "_R2"):
                new_node._R2 = best_root._R2
            if hasattr(best_root, "_residual"):
                new_node._residual = best_root._residual
            new_node.up.clades = [k if k != best_root else new_node
                                  for k in best_root.up.clades]

            best_root.branch_length = best_root._R2_delta_x
            best_root.up = new_node
            self.logger("TreeTime.reroot_to_best_root:"
                        " branch length of children of new root:"
                        " %.3e, %.3e"%(best_root.branch_length,
                                       new_node.branch_length),2)
            return new_node
        else:
            # simply use the existing node as the new root
            return best_root


def plot_vs_years(tt, years = 1, ax=None, confidence=None, ticks=True, **kwargs):
    '''
    converts branch length to years and plots the time tree on a time axis.
    Args:
        tt:     treetime object after a time tree is inferred
        years:  width of shaded boxes indicating blocks of years, default 1
        ax:     axis object. will create new axis of none specified
        confidence:     draw confidence intervals. This assumes that marginal
                        time tree inference was run
        **kwargs:   arbitrary kew word arguments that are passed down to Phylo.draw
    '''
    import matplotlib.pyplot as plt
    tt.branch_length_to_years()
    if ax is None:
        fig = plt.figure()
        ax = plt.subplot(111)
    # draw tree
    if "label_func" not in kwargs:
        nleafs = tt.tree.count_terminals()
        kwargs["label_func"] = lambda x:x.name if (x.is_terminal() and nleafs<30) else ""
    Phylo.draw(tt.tree, axes=ax, **kwargs)

    # set axis labels
    offset = tt.tree.root.numdate - tt.tree.root.branch_length
    xticks = ax.get_xticks()
    dtick = xticks[1]-xticks[0]
    shift = offset - dtick*(offset//dtick)
    tick_vals = [x+offset-shift for x in xticks]
    ax.set_xticks(xticks - shift)
    ax.set_xticklabels(map(str, tick_vals))
    ax.set_xlabel('year')
    ax.set_ylabel('')
    ax.set_xlim((0,np.max([n.numdate for n in tt.tree.get_terminals()])+2-offset))

    # put shaded boxes to delineate years
    if years:
        ylim = ax.get_ylim()
        xlim = ax.get_xlim()
        if type(years) in [int, float]:
            dyear=years
        from matplotlib.patches import Rectangle
        for yi,year in enumerate(np.arange(tick_vals[0], tick_vals[-1],dyear)):
            pos = year - offset
            r = Rectangle((pos, ylim[1]-5),
                          dyear, ylim[0]-ylim[1]+10,
                          facecolor=[0.7+0.1*(1+yi%2)] * 3,
                          edgecolor=[1,1,1])
            ax.add_patch(r)
            if year in tick_vals and pos>xlim[0] and pos<xlim[1] and ticks:
                ax.text(pos,ylim[0]-0.04*(ylim[1]-ylim[0]),str(int(year)),
                        horizontalalignment='center')
        ax.set_axis_off()

    # add confidence intervals to the tree graph -- grey bars
    if confidence:
        ttutils.tree_layout(tt.tree)
        if not hasattr(tt.tree.root, "marginal_inverse_cdf"):
            print("marginal time tree reconstruction required for confidence intervals")
        elif len(confidence)==2:
            cfunc = tt.get_confidence_interval
        elif len(confidence)==1:
            cfunc = tt.get_max_posterior_region
        else:
            print("confidence needs to be either a float (for max posterior region) or a two numbers specifying lower and upper bounds")
            return

        for n in tt.tree.find_clades():
            pos = cfunc(n, confidence)
            ax.plot(pos-offset, np.ones(len(pos))*n.ypos, lw=3, c=(0.5,0.5,0.5))


def treetime_to_newick(tt, outf):
    Phylo.write(tt.tree, outf, 'newick')


if __name__=="__main__":
    pass

<|MERGE_RESOLUTION|>--- conflicted
+++ resolved
@@ -102,15 +102,12 @@
 
         """
         # determine how to reconstruct and sample sequences
-<<<<<<< HEAD
         seq_kwargs = {"marginal_sequences":long_branch_mode,
                       "marginal_branchlength":long_branch_mode,
                       "sample_from_profile":"root"}
-=======
         seq_kwargs = {"marginal":False, "sample_from_profile":"root"}
         if "fixed_pi" in kwargs:
             seq_kwargs["fixed_pi"] = kwargs["fixed_pi"]
->>>>>>> ff884722
         if "do_marginal" in kwargs:
             time_marginal=kwargs["do_marginal"]
 
