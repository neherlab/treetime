--- conflicted
+++ resolved
@@ -1,5 +1,4 @@
 from __future__ import print_function, division, absolute_import
-<<<<<<< HEAD
 version="0.7.0"
 
 class TreeTimeError(Exception):
@@ -18,9 +17,7 @@
     """NotReadyError class raised when results are requested before inference"""
     pass
 
-=======
-version="0.6.3"
->>>>>>> 67db41bd
+
 from .treeanc import TreeAnc
 from .treetime import TreeTime, plot_vs_years
 from .clock_tree import ClockTree
