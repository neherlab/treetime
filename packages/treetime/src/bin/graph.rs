--- conflicted
+++ resolved
@@ -1,12 +1,8 @@
 #![allow(clippy::many_single_char_names)]
 
 use ctor::ctor;
-use derive_more::Display;
 use eyre::Report;
 use itertools::Itertools;
-<<<<<<< HEAD
-use treetime::graph::graph::Graph;
-=======
 use std::borrow::Borrow;
 use std::error::Error;
 use std::fmt::{Debug, Display, Formatter};
@@ -14,7 +10,6 @@
 use std::io::Write;
 use std::time::Duration;
 use treetime::graph::graph::{Graph, NodeEdgePair};
->>>>>>> 2bdd3cb1
 use treetime::io::file::create_file;
 use treetime::utils::global_init::global_init;
 
@@ -28,35 +23,6 @@
 }
 
 /// An example of node payload type
-<<<<<<< HEAD
-#[derive(Clone, Debug, Display)]
-pub struct NodePayload {
-  name: String,
-}
-
-/// An example of edge payload type
-#[derive(Clone, Debug, Display)]
-pub struct EdgePayload {
-  name: String,
-}
-
-fn main() -> Result<(), Report> {
-  let mut graph = create_example_graph()?;
-
-  graph.write_graph(create_file("tmp/graph.dot")?)?;
-
-  // Finalize the graph. Performs some internal bookkeeping.
-  graph.build();
-
-  println!("Traverse forward:");
-  println!("{:^6} | {:^20} | {:^}", "Node", "Parents", "Is root");
-  graph.iter_breadth_first_forward(|node| {
-    let node_data = &node.payload.name;
-    let parent_names = &node.parents.iter().map(|parent| &parent.name).join(", ");
-    let is_root = &node.is_root();
-    println!("{node_data:>6} | {parent_names:20} | {is_root}");
-  });
-=======
 #[derive(Clone, Debug, Eq, PartialEq, Hash)]
 pub struct NodePayload {
   name: String,
@@ -219,81 +185,10 @@
   graph.add_edge(r2, o, EdgePayload{ name: "r2->o".to_owned() });
   graph.add_edge(e, o, EdgePayload{ name: "e->o".to_owned() });
   graph.add_edge(m, k, EdgePayload{ name: "m->k".to_owned() });
->>>>>>> 2bdd3cb1
 
   graph.build()?;
 
-<<<<<<< HEAD
-  println!("Traverse backwards:");
-  println!("{:^6} | {:^20} | {:^}", "Node", "Children", "Is leaf");
-  graph.iter_breadth_first_reverse(|node| {
-    let node_name = &node.payload.name;
-    let child_names = &node.children.iter().map(|child| &child.name).join(", ");
-    let is_leaf = &node.is_leaf();
-    println!("{node_name:>6} | {child_names:20} | {is_leaf}");
-  });
-
-  Ok(())
-}
-
-#[rustfmt::skip]
-fn create_example_graph() -> Result<Graph<NodePayload, EdgePayload>, Report>  {
-  let mut graph = Graph::<NodePayload, EdgePayload>::new();
-
-  // Create nodes of the graph by providing their payloads. Node payload can be any arbitrary type.
-  // In this case it is a `struct NodePayload` defined just above.
-  //
-  // At this point, nodes are not connected yet. Each insertion operation returns an index of
-  // a newly created node, which can later be used for creating graph edges.
-  let r0 = graph.add_node(NodePayload { name: "r0".to_owned() });
-  let r1 = graph.add_node(NodePayload { name: "r1".to_owned() });
-  let r2 = graph.add_node(NodePayload { name: "r2".to_owned() });
-  let a = graph.add_node(NodePayload { name: "a".to_owned() });
-  let b = graph.add_node(NodePayload { name: "b".to_owned() });
-  let c = graph.add_node(NodePayload { name: "c".to_owned() });
-  let d = graph.add_node(NodePayload { name: "d".to_owned() });
-  let e = graph.add_node(NodePayload { name: "e".to_owned() });
-  let f = graph.add_node(NodePayload { name: "f".to_owned() });
-  let g = graph.add_node(NodePayload { name: "g".to_owned() });
-  let h = graph.add_node(NodePayload { name: "h".to_owned() });
-  let i = graph.add_node(NodePayload { name: "i".to_owned() });
-  let j = graph.add_node(NodePayload { name: "j".to_owned() });
-  let k = graph.add_node(NodePayload { name: "k".to_owned() });
-  let l = graph.add_node(NodePayload { name: "l".to_owned() });
-  let m = graph.add_node(NodePayload { name: "m".to_owned() });
-  let n = graph.add_node(NodePayload { name: "n".to_owned() });
-  let o = graph.add_node(NodePayload { name: "o".to_owned() });
-
-  // Connect nodes pairwise. Each connection operation creates a graph edge between a pair of nodes.
-  // The edge is directed from the first node to the second node, i.e. the first node is considered
-  // a parent and the second node is considered a child.
-  graph.add_edge(r0, r1, EdgePayload{ name: "r0->r1".to_owned() });
-  graph.add_edge(r0, r2, EdgePayload{ name: "r0->r2".to_owned() });
-  graph.add_edge(r1, a, EdgePayload{ name: "r1->a".to_owned() });
-  graph.add_edge(r2, b, EdgePayload{ name: "r2->b".to_owned() });
-  graph.add_edge(a, c, EdgePayload{ name: "a->c".to_owned() });
-  graph.add_edge(a, f, EdgePayload{ name: "a->f".to_owned() });
-  graph.add_edge(a, d, EdgePayload{ name: "a->d".to_owned() });
-  graph.add_edge(b, d, EdgePayload{ name: "b->d".to_owned() });
-  graph.add_edge(d, g, EdgePayload{ name: "d->g".to_owned() });
-  graph.add_edge(b, e, EdgePayload{ name: "b->e".to_owned() });
-  graph.add_edge(e, h, EdgePayload{ name: "e->h".to_owned() });
-  graph.add_edge(c, g, EdgePayload{ name: "c->g".to_owned() });
-  graph.add_edge(f, i, EdgePayload{ name: "f->i".to_owned() });
-  graph.add_edge(f, j, EdgePayload{ name: "f->j".to_owned() });
-  graph.add_edge(d, k, EdgePayload{ name: "d->k".to_owned() });
-  graph.add_edge(e, l, EdgePayload{ name: "e->l".to_owned() });
-  graph.add_edge(b, m, EdgePayload{ name: "b->m".to_owned() });
-  graph.add_edge(r2, n, EdgePayload{ name: "r2->n".to_owned() });
-  graph.add_edge(r2, o, EdgePayload{ name: "r2->o".to_owned() });
-  graph.add_edge(e, o, EdgePayload{ name: "e->o".to_owned() });
-  graph.add_edge(m, k, EdgePayload{ name: "m->k".to_owned() });
-
-  graph.write_graph(create_file("tmp/graph.dot")?)?;
-
-=======
   graph.print_graph(create_file("tmp/graph.dot")?)?;
 
->>>>>>> 2bdd3cb1
   Ok(graph)
 }